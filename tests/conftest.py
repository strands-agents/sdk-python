--- conflicted
+++ resolved
@@ -70,7 +70,6 @@
     return path
 
 
-<<<<<<< HEAD
 ## Async
 
 
@@ -89,7 +88,8 @@
         return [item async for item in items]
 
     return alist
-=======
+
+
 ## Itertools
 
 
@@ -106,5 +106,4 @@
         except StopIteration as stop:
             return events, stop.value
 
-    return generate
->>>>>>> 5cfc9edf
+    return generate