import unittest.mock
from unittest.mock import call

import pydantic
import pytest

import strands
from strands.models.litellm import LiteLLMModel


@pytest.fixture
def litellm_acompletion():
    with unittest.mock.patch.object(strands.models.litellm.litellm, "acompletion") as mock_acompletion:
        yield mock_acompletion


@pytest.fixture
def api_key():
    return "a1"


@pytest.fixture
def model_id():
    return "m1"


@pytest.fixture
def model(litellm_acompletion, api_key, model_id):
    _ = litellm_acompletion

    return LiteLLMModel(client_args={"api_key": api_key}, model_id=model_id)


@pytest.fixture
def messages():
    return [{"role": "user", "content": [{"text": "test"}]}]


@pytest.fixture
def system_prompt():
    return "s1"


@pytest.fixture
def test_output_model_cls():
    class TestOutputModel(pydantic.BaseModel):
        name: str
        age: int

    return TestOutputModel


def test_update_config(model, model_id):
    model.update_config(model_id=model_id)

    tru_model_id = model.get_config().get("model_id")
    exp_model_id = model_id

    assert tru_model_id == exp_model_id


@pytest.mark.parametrize(
    "client_args, model_id, expected_model_id",
    [
        ({"use_litellm_proxy": True}, "openai/gpt-4", "litellm_proxy/openai/gpt-4"),
        ({"use_litellm_proxy": False}, "openai/gpt-4", "openai/gpt-4"),
        ({"use_litellm_proxy": None}, "openai/gpt-4", "openai/gpt-4"),
        ({}, "openai/gpt-4", "openai/gpt-4"),
        (None, "openai/gpt-4", "openai/gpt-4"),
        ({"use_litellm_proxy": True}, "litellm_proxy/openai/gpt-4", "litellm_proxy/openai/gpt-4"),
        ({"use_litellm_proxy": False}, "litellm_proxy/openai/gpt-4", "litellm_proxy/openai/gpt-4"),
    ],
)
def test__init__use_litellm_proxy_prefix(client_args, model_id, expected_model_id):
    """Test litellm_proxy prefix behavior for various configurations."""
    model = LiteLLMModel(client_args=client_args, model_id=model_id)
    assert model.get_config()["model_id"] == expected_model_id


@pytest.mark.parametrize(
    "client_args, initial_model_id, new_model_id, expected_model_id",
    [
        ({"use_litellm_proxy": True}, "openai/gpt-4", "anthropic/claude-3", "litellm_proxy/anthropic/claude-3"),
        ({"use_litellm_proxy": False}, "openai/gpt-4", "anthropic/claude-3", "anthropic/claude-3"),
        (None, "openai/gpt-4", "anthropic/claude-3", "anthropic/claude-3"),
    ],
)
def test_update_config_proxy_prefix(client_args, initial_model_id, new_model_id, expected_model_id):
    """Test that update_config applies proxy prefix correctly."""
    model = LiteLLMModel(client_args=client_args, model_id=initial_model_id)
    model.update_config(model_id=new_model_id)
    assert model.get_config()["model_id"] == expected_model_id


@pytest.mark.parametrize(
    "content, exp_result",
    [
        # Case 1: Thinking
        (
            {
                "reasoningContent": {
                    "reasoningText": {
                        "signature": "reasoning_signature",
                        "text": "reasoning_text",
                    },
                },
            },
            {
                "signature": "reasoning_signature",
                "thinking": "reasoning_text",
                "type": "thinking",
            },
        ),
        # Case 2: Video
        (
            {
                "video": {
                    "source": {"bytes": "base64encodedvideo"},
                },
            },
            {
                "type": "video_url",
                "video_url": {
                    "detail": "auto",
                    "url": "base64encodedvideo",
                },
            },
        ),
        # Case 3: Text
        (
            {"text": "hello"},
            {"type": "text", "text": "hello"},
        ),
    ],
)
def test_format_request_message_content(content, exp_result):
    tru_result = LiteLLMModel.format_request_message_content(content)
    assert tru_result == exp_result


@pytest.mark.asyncio
async def test_stream(litellm_acompletion, api_key, model_id, model, agenerator, alist):
    mock_tool_call_1_part_1 = unittest.mock.Mock(index=0)
    mock_tool_call_2_part_1 = unittest.mock.Mock(index=1)
    mock_delta_1 = unittest.mock.Mock(
        reasoning_content="",
        content=None,
        tool_calls=None,
    )
    mock_delta_2 = unittest.mock.Mock(
        reasoning_content="\nI'm thinking",
        content=None,
        tool_calls=None,
    )
    mock_delta_3 = unittest.mock.Mock(
        content="I'll calculate", tool_calls=[mock_tool_call_1_part_1, mock_tool_call_2_part_1], reasoning_content=None
    )

    mock_tool_call_1_part_2 = unittest.mock.Mock(index=0)
    mock_tool_call_2_part_2 = unittest.mock.Mock(index=1)
    mock_delta_4 = unittest.mock.Mock(
        content="that for you", tool_calls=[mock_tool_call_1_part_2, mock_tool_call_2_part_2], reasoning_content=None
    )

    mock_delta_5 = unittest.mock.Mock(content="", tool_calls=None, reasoning_content=None)

    mock_event_1 = unittest.mock.Mock(choices=[unittest.mock.Mock(finish_reason=None, delta=mock_delta_1)])
    mock_event_2 = unittest.mock.Mock(choices=[unittest.mock.Mock(finish_reason=None, delta=mock_delta_2)])
    mock_event_3 = unittest.mock.Mock(choices=[unittest.mock.Mock(finish_reason=None, delta=mock_delta_3)])
    mock_event_4 = unittest.mock.Mock(choices=[unittest.mock.Mock(finish_reason=None, delta=mock_delta_4)])
    mock_event_5 = unittest.mock.Mock(choices=[unittest.mock.Mock(finish_reason="tool_calls", delta=mock_delta_5)])
    mock_event_6 = unittest.mock.Mock()

    litellm_acompletion.side_effect = unittest.mock.AsyncMock(
        return_value=agenerator([mock_event_1, mock_event_2, mock_event_3, mock_event_4, mock_event_5, mock_event_6])
    )

    messages = [{"role": "user", "content": [{"type": "text", "text": "calculate 2+2"}]}]
    response = model.stream(messages)
    tru_events = await alist(response)
    exp_events = [
        {"messageStart": {"role": "assistant"}},
        {"contentBlockStart": {"start": {}}},
        {"contentBlockDelta": {"delta": {"reasoningContent": {"text": "\nI'm thinking"}}}},
        {"contentBlockDelta": {"delta": {"text": "I'll calculate"}}},
        {"contentBlockDelta": {"delta": {"text": "that for you"}}},
        {"contentBlockStop": {}},
        {
            "contentBlockStart": {
                "start": {
                    "toolUse": {"name": mock_tool_call_1_part_1.function.name, "toolUseId": mock_tool_call_1_part_1.id}
                }
            }
        },
        {"contentBlockDelta": {"delta": {"toolUse": {"input": mock_tool_call_1_part_1.function.arguments}}}},
        {"contentBlockDelta": {"delta": {"toolUse": {"input": mock_tool_call_1_part_2.function.arguments}}}},
        {"contentBlockStop": {}},
        {
            "contentBlockStart": {
                "start": {
                    "toolUse": {"name": mock_tool_call_2_part_1.function.name, "toolUseId": mock_tool_call_2_part_1.id}
                }
            }
        },
        {"contentBlockDelta": {"delta": {"toolUse": {"input": mock_tool_call_2_part_1.function.arguments}}}},
        {"contentBlockDelta": {"delta": {"toolUse": {"input": mock_tool_call_2_part_2.function.arguments}}}},
        {"contentBlockStop": {}},
        {"messageStop": {"stopReason": "tool_use"}},
        {
            "metadata": {
                "usage": {
                    "inputTokens": mock_event_6.usage.prompt_tokens,
                    "outputTokens": mock_event_6.usage.completion_tokens,
                    "totalTokens": mock_event_6.usage.total_tokens,
                },
                "metrics": {"latencyMs": 0},
            }
        },
    ]

    assert tru_events == exp_events

<<<<<<< HEAD
    expected_request = {
        "api_key": api_key,
        "model": model_id,
        "messages": [{"role": "user", "content": "calculate 2+2"}],
        "stream": True,
        "stream_options": {"include_usage": True},
        "tools": [],
    }
    litellm_acompletion.assert_called_once_with(**expected_request)
=======
    assert litellm_acompletion.call_args_list == [
        call(
            api_key=api_key,
            messages=[{"role": "user", "content": [{"text": "calculate 2+2", "type": "text"}]}],
            model=model_id,
            stream=True,
            stream_options={"include_usage": True},
            tools=[],
        )
    ]
>>>>>>> 54bc162f


@pytest.mark.asyncio
async def test_stream_empty(litellm_acompletion, api_key, model_id, model, agenerator, alist):
    mock_delta = unittest.mock.Mock(content=None, tool_calls=None, reasoning_content=None)

    mock_event_1 = unittest.mock.Mock(choices=[unittest.mock.Mock(finish_reason=None, delta=mock_delta)])
    mock_event_2 = unittest.mock.Mock(choices=[unittest.mock.Mock(finish_reason="stop", delta=mock_delta)])
    mock_event_3 = unittest.mock.Mock()
    mock_event_4 = unittest.mock.Mock(usage=None)

    litellm_acompletion.side_effect = unittest.mock.AsyncMock(
        return_value=agenerator([mock_event_1, mock_event_2, mock_event_3, mock_event_4])
    )

    messages = [{"role": "user", "content": []}]
    response = model.stream(messages)

    tru_events = await alist(response)
    exp_events = [
        {"messageStart": {"role": "assistant"}},
        {"contentBlockStart": {"start": {}}},
        {"contentBlockStop": {}},
        {"messageStop": {"stopReason": "end_turn"}},
    ]

    assert len(tru_events) == len(exp_events)
    expected_request = {
        "api_key": api_key,
        "model": model_id,
        "messages": [],
        "stream": True,
        "stream_options": {"include_usage": True},
        "tools": [],
    }
    litellm_acompletion.assert_called_once_with(**expected_request)


@pytest.mark.asyncio
async def test_structured_output(litellm_acompletion, model, test_output_model_cls, alist):
    messages = [{"role": "user", "content": [{"text": "Generate a person"}]}]

    mock_choice = unittest.mock.Mock()
    mock_choice.finish_reason = "tool_calls"
    mock_choice.message.content = '{"name": "John", "age": 30}'
    mock_response = unittest.mock.Mock()
    mock_response.choices = [mock_choice]

    litellm_acompletion.side_effect = unittest.mock.AsyncMock(return_value=mock_response)

    with unittest.mock.patch.object(strands.models.litellm, "supports_response_schema", return_value=True):
        stream = model.structured_output(test_output_model_cls, messages)
        events = await alist(stream)
        tru_result = events[-1]

    exp_result = {"output": test_output_model_cls(name="John", age=30)}
    assert tru_result == exp_result


@pytest.mark.asyncio
async def test_structured_output_unsupported_model(litellm_acompletion, model, test_output_model_cls):
    messages = [{"role": "user", "content": [{"text": "Generate a person"}]}]

    with unittest.mock.patch.object(strands.models.litellm, "supports_response_schema", return_value=False):
        with pytest.raises(ValueError, match="Model does not support response_format"):
            stream = model.structured_output(test_output_model_cls, messages)
            await stream.__anext__()

    litellm_acompletion.assert_not_called()


def test_config_validation_warns_on_unknown_keys(litellm_acompletion, captured_warnings):
    """Test that unknown config keys emit a warning."""
    LiteLLMModel(client_args={"api_key": "test"}, model_id="test-model", invalid_param="test")

    assert len(captured_warnings) == 1
    assert "Invalid configuration parameters" in str(captured_warnings[0].message)
    assert "invalid_param" in str(captured_warnings[0].message)


def test_update_config_validation_warns_on_unknown_keys(model, captured_warnings):
    """Test that update_config warns on unknown keys."""
    model.update_config(wrong_param="test")

    assert len(captured_warnings) == 1
    assert "Invalid configuration parameters" in str(captured_warnings[0].message)
    assert "wrong_param" in str(captured_warnings[0].message)


def test_tool_choice_supported_no_warning(model, messages, captured_warnings):
    """Test that toolChoice doesn't emit warning for supported providers."""
    tool_choice = {"auto": {}}
    model.format_request(messages, tool_choice=tool_choice)

    assert len(captured_warnings) == 0


def test_tool_choice_none_no_warning(model, messages, captured_warnings):
    """Test that None toolChoice doesn't emit warning."""
    model.format_request(messages, tool_choice=None)

    assert len(captured_warnings) == 0<|MERGE_RESOLUTION|>--- conflicted
+++ resolved
@@ -220,7 +220,6 @@
 
     assert tru_events == exp_events
 
-<<<<<<< HEAD
     expected_request = {
         "api_key": api_key,
         "model": model_id,
@@ -230,18 +229,6 @@
         "tools": [],
     }
     litellm_acompletion.assert_called_once_with(**expected_request)
-=======
-    assert litellm_acompletion.call_args_list == [
-        call(
-            api_key=api_key,
-            messages=[{"role": "user", "content": [{"text": "calculate 2+2", "type": "text"}]}],
-            model=model_id,
-            stream=True,
-            stream_options={"include_usage": True},
-            tools=[],
-        )
-    ]
->>>>>>> 54bc162f
 
 
 @pytest.mark.asyncio
