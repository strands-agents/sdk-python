import unittest.mock
from unittest.mock import call

import pydantic
import pytest

import strands
from strands.models.litellm import LiteLLMModel


@pytest.fixture
def litellm_acompletion():
    with unittest.mock.patch.object(strands.models.litellm.litellm, "acompletion") as mock_acompletion:
        yield mock_acompletion


@pytest.fixture
def api_key():
    return "a1"


@pytest.fixture
def model_id():
    return "m1"


@pytest.fixture
def model(litellm_acompletion, api_key, model_id):
    _ = litellm_acompletion

    return LiteLLMModel(client_args={"api_key": api_key}, model_id=model_id)


@pytest.fixture
def messages():
    return [{"role": "user", "content": [{"text": "test"}]}]


@pytest.fixture
def system_prompt():
    return "s1"


@pytest.fixture
def test_output_model_cls():
    class TestOutputModel(pydantic.BaseModel):
        name: str
        age: int

    return TestOutputModel


def test_update_config(model, model_id):
    model.update_config(model_id=model_id)

    tru_model_id = model.get_config().get("model_id")
    exp_model_id = model_id

    assert tru_model_id == exp_model_id


@pytest.mark.parametrize(
    "client_args, model_id, expected_model_id",
    [
        ({"use_litellm_proxy": True}, "openai/gpt-4", "litellm_proxy/openai/gpt-4"),
        ({"use_litellm_proxy": False}, "openai/gpt-4", "openai/gpt-4"),
        ({"use_litellm_proxy": None}, "openai/gpt-4", "openai/gpt-4"),
        ({}, "openai/gpt-4", "openai/gpt-4"),
        (None, "openai/gpt-4", "openai/gpt-4"),
        ({"use_litellm_proxy": True}, "litellm_proxy/openai/gpt-4", "litellm_proxy/openai/gpt-4"),
        ({"use_litellm_proxy": False}, "litellm_proxy/openai/gpt-4", "litellm_proxy/openai/gpt-4"),
    ],
)
def test__init__use_litellm_proxy_prefix(client_args, model_id, expected_model_id):
    """Test litellm_proxy prefix behavior for various configurations."""
    model = LiteLLMModel(client_args=client_args, model_id=model_id)
    assert model.get_config()["model_id"] == expected_model_id


@pytest.mark.parametrize(
    "client_args, initial_model_id, new_model_id, expected_model_id",
    [
        ({"use_litellm_proxy": True}, "openai/gpt-4", "anthropic/claude-3", "litellm_proxy/anthropic/claude-3"),
        ({"use_litellm_proxy": False}, "openai/gpt-4", "anthropic/claude-3", "anthropic/claude-3"),
        (None, "openai/gpt-4", "anthropic/claude-3", "anthropic/claude-3"),
    ],
)
def test_update_config_proxy_prefix(client_args, initial_model_id, new_model_id, expected_model_id):
    """Test that update_config applies proxy prefix correctly."""
    model = LiteLLMModel(client_args=client_args, model_id=initial_model_id)
    model.update_config(model_id=new_model_id)
    assert model.get_config()["model_id"] == expected_model_id


@pytest.mark.parametrize(
    "content, exp_result",
    [
        # Case 1: Thinking
        (
            {
                "reasoningContent": {
                    "reasoningText": {
                        "signature": "reasoning_signature",
                        "text": "reasoning_text",
                    },
                },
            },
            {
                "signature": "reasoning_signature",
                "thinking": "reasoning_text",
                "type": "thinking",
            },
        ),
        # Case 2: Video
        (
            {
                "video": {
                    "source": {"bytes": "base64encodedvideo"},
                },
            },
            {
                "type": "video_url",
                "video_url": {
                    "detail": "auto",
                    "url": "base64encodedvideo",
                },
            },
        ),
        # Case 3: Text
        (
            {"text": "hello"},
            {"type": "text", "text": "hello"},
        ),
    ],
)
def test_format_request_message_content(content, exp_result):
    tru_result = LiteLLMModel.format_request_message_content(content)
    assert tru_result == exp_result


@pytest.mark.asyncio
async def test_stream(litellm_acompletion, api_key, model_id, model, agenerator, alist):
    mock_tool_call_1_part_1 = unittest.mock.Mock(index=0)
    mock_tool_call_2_part_1 = unittest.mock.Mock(index=1)
    mock_delta_1 = unittest.mock.Mock(
        reasoning_content="",
        content=None,
        tool_calls=None,
    )
    mock_delta_2 = unittest.mock.Mock(
        reasoning_content="\nI'm thinking",
        content=None,
        tool_calls=None,
    )
    mock_delta_3 = unittest.mock.Mock(
        content="I'll calculate", tool_calls=[mock_tool_call_1_part_1, mock_tool_call_2_part_1], reasoning_content=None
    )

    mock_tool_call_1_part_2 = unittest.mock.Mock(index=0)
    mock_tool_call_2_part_2 = unittest.mock.Mock(index=1)
    mock_delta_4 = unittest.mock.Mock(
        content="that for you", tool_calls=[mock_tool_call_1_part_2, mock_tool_call_2_part_2], reasoning_content=None
    )

    mock_delta_5 = unittest.mock.Mock(content="", tool_calls=None, reasoning_content=None)

    mock_event_1 = unittest.mock.Mock(choices=[unittest.mock.Mock(finish_reason=None, delta=mock_delta_1)])
    mock_event_2 = unittest.mock.Mock(choices=[unittest.mock.Mock(finish_reason=None, delta=mock_delta_2)])
    mock_event_3 = unittest.mock.Mock(choices=[unittest.mock.Mock(finish_reason=None, delta=mock_delta_3)])
    mock_event_4 = unittest.mock.Mock(choices=[unittest.mock.Mock(finish_reason=None, delta=mock_delta_4)])
    mock_event_5 = unittest.mock.Mock(choices=[unittest.mock.Mock(finish_reason="tool_calls", delta=mock_delta_5)])
    mock_event_6 = unittest.mock.Mock()

    litellm_acompletion.side_effect = unittest.mock.AsyncMock(
        return_value=agenerator([mock_event_1, mock_event_2, mock_event_3, mock_event_4, mock_event_5, mock_event_6])
    )

    messages = [{"role": "user", "content": [{"type": "text", "text": "calculate 2+2"}]}]
    response = model.stream(messages)
    tru_events = await alist(response)
    exp_events = [
        {"messageStart": {"role": "assistant"}},
        {"contentBlockStart": {"start": {}}},
        {"contentBlockDelta": {"delta": {"reasoningContent": {"text": "\nI'm thinking"}}}},
        {"contentBlockDelta": {"delta": {"text": "I'll calculate"}}},
        {"contentBlockDelta": {"delta": {"text": "that for you"}}},
        {"contentBlockStop": {}},
        {
            "contentBlockStart": {
                "start": {
                    "toolUse": {"name": mock_tool_call_1_part_1.function.name, "toolUseId": mock_tool_call_1_part_1.id}
                }
            }
        },
        {"contentBlockDelta": {"delta": {"toolUse": {"input": mock_tool_call_1_part_1.function.arguments}}}},
        {"contentBlockDelta": {"delta": {"toolUse": {"input": mock_tool_call_1_part_2.function.arguments}}}},
        {"contentBlockStop": {}},
        {
            "contentBlockStart": {
                "start": {
                    "toolUse": {"name": mock_tool_call_2_part_1.function.name, "toolUseId": mock_tool_call_2_part_1.id}
                }
            }
        },
        {"contentBlockDelta": {"delta": {"toolUse": {"input": mock_tool_call_2_part_1.function.arguments}}}},
        {"contentBlockDelta": {"delta": {"toolUse": {"input": mock_tool_call_2_part_2.function.arguments}}}},
        {"contentBlockStop": {}},
        {"messageStop": {"stopReason": "tool_use"}},
        {
            "metadata": {
                "usage": {
                    "inputTokens": mock_event_6.usage.prompt_tokens,
                    "outputTokens": mock_event_6.usage.completion_tokens,
                    "totalTokens": mock_event_6.usage.total_tokens,
                },
                "metrics": {"latencyMs": 0},
            }
        },
    ]

    assert tru_events == exp_events

<<<<<<< HEAD
    expected_request = {
        "api_key": api_key,
        "model": model_id,
        "messages": [{"role": "user", "content": "calculate 2+2"}],
        "stream": True,
        "stream_options": {"include_usage": True},
        "tools": [],
    }
    litellm_acompletion.assert_called_once_with(**expected_request)
=======
    assert litellm_acompletion.call_args_list == [
        call(
            api_key=api_key,
            messages=[{"role": "user", "content": [{"text": "calculate 2+2", "type": "text"}]}],
            model=model_id,
            stream=True,
            stream_options={"include_usage": True},
            tools=[],
        )
    ]
>>>>>>> eef11cc8


@pytest.mark.asyncio
async def test_stream_empty(litellm_acompletion, api_key, model_id, model, agenerator, alist):
    mock_delta = unittest.mock.Mock(content=None, tool_calls=None, reasoning_content=None)

    mock_event_1 = unittest.mock.Mock(choices=[unittest.mock.Mock(finish_reason=None, delta=mock_delta)])
    mock_event_2 = unittest.mock.Mock(choices=[unittest.mock.Mock(finish_reason="stop", delta=mock_delta)])
    mock_event_3 = unittest.mock.Mock()
    mock_event_4 = unittest.mock.Mock(usage=None)

    litellm_acompletion.side_effect = unittest.mock.AsyncMock(
        return_value=agenerator([mock_event_1, mock_event_2, mock_event_3, mock_event_4])
    )

    messages = [{"role": "user", "content": []}]
    response = model.stream(messages)

    tru_events = await alist(response)
    exp_events = [
        {"messageStart": {"role": "assistant"}},
        {"contentBlockStart": {"start": {}}},
        {"contentBlockStop": {}},
        {"messageStop": {"stopReason": "end_turn"}},
    ]

    assert len(tru_events) == len(exp_events)
    expected_request = {
        "api_key": api_key,
        "model": model_id,
        "messages": [],
        "stream": True,
        "stream_options": {"include_usage": True},
        "tools": [],
    }
    litellm_acompletion.assert_called_once_with(**expected_request)


@pytest.mark.asyncio
async def test_format_request_messages_with_tools():
    """Test that format_request_messages correctly handles tool messages for Cerebras/Groq compatibility."""
    messages = [
        {
            "role": "user", 
            "content": [{"text": "What is 2+2?"}]
        },
        {
            "role": "assistant",
            "content": [
                {
                    "toolUse": {
                        "toolUseId": "call_123",
                        "name": "calculator",
                        "input": {"expression": "2+2"}
                    }
                }
            ]
        },
        {
            "role": "tool",
            "content": [
                {
                    "toolResult": {
                        "toolUseId": "call_123",
                        "content": [{"text": "4"}]
                    }
                }
            ]
        }
    ]
    
    formatted = LiteLLMModel.format_request_messages(messages)
    
    expected = [
        {"role": "user", "content": "What is 2+2?"},
        {
            "role": "assistant",
            "tool_calls": [
                {
                    "function": {
                        "name": "calculator",
                        "arguments": '{"expression": "2+2"}'
                    },
                    "id": "call_123",
                    "type": "function"
                }
            ]
        },
        {
            "role": "tool",
            "tool_call_id": "call_123",
            "content": "4"
        }
    ]
    
    assert formatted == expected


@pytest.mark.asyncio
async def test_structured_output(litellm_acompletion, model, test_output_model_cls, alist):
    messages = [{"role": "user", "content": [{"text": "Generate a person"}]}]

    mock_choice = unittest.mock.Mock()
    mock_choice.finish_reason = "tool_calls"
    mock_choice.message.content = '{"name": "John", "age": 30}'
    mock_response = unittest.mock.Mock()
    mock_response.choices = [mock_choice]

    litellm_acompletion.side_effect = unittest.mock.AsyncMock(return_value=mock_response)

    with unittest.mock.patch.object(strands.models.litellm, "supports_response_schema", return_value=True):
        stream = model.structured_output(test_output_model_cls, messages)
        events = await alist(stream)
        tru_result = events[-1]

    exp_result = {"output": test_output_model_cls(name="John", age=30)}
    assert tru_result == exp_result


@pytest.mark.asyncio
async def test_structured_output_unsupported_model(litellm_acompletion, model, test_output_model_cls):
    messages = [{"role": "user", "content": [{"text": "Generate a person"}]}]

    with unittest.mock.patch.object(strands.models.litellm, "supports_response_schema", return_value=False):
        with pytest.raises(ValueError, match="Model does not support response_format"):
            stream = model.structured_output(test_output_model_cls, messages)
            await stream.__anext__()

    litellm_acompletion.assert_not_called()


def test_config_validation_warns_on_unknown_keys(litellm_acompletion, captured_warnings):
    """Test that unknown config keys emit a warning."""
    LiteLLMModel(client_args={"api_key": "test"}, model_id="test-model", invalid_param="test")

    assert len(captured_warnings) == 1
    assert "Invalid configuration parameters" in str(captured_warnings[0].message)
    assert "invalid_param" in str(captured_warnings[0].message)


def test_update_config_validation_warns_on_unknown_keys(model, captured_warnings):
    """Test that update_config warns on unknown keys."""
    model.update_config(wrong_param="test")

    assert len(captured_warnings) == 1
    assert "Invalid configuration parameters" in str(captured_warnings[0].message)
    assert "wrong_param" in str(captured_warnings[0].message)


def test_tool_choice_supported_no_warning(model, messages, captured_warnings):
    """Test that toolChoice doesn't emit warning for supported providers."""
    tool_choice = {"auto": {}}
    model.format_request(messages, tool_choice=tool_choice)

    assert len(captured_warnings) == 0


def test_tool_choice_none_no_warning(model, messages, captured_warnings):
    """Test that None toolChoice doesn't emit warning."""
    model.format_request(messages, tool_choice=None)

    assert len(captured_warnings) == 0<|MERGE_RESOLUTION|>--- conflicted
+++ resolved
@@ -220,17 +220,6 @@
 
     assert tru_events == exp_events
 
-<<<<<<< HEAD
-    expected_request = {
-        "api_key": api_key,
-        "model": model_id,
-        "messages": [{"role": "user", "content": "calculate 2+2"}],
-        "stream": True,
-        "stream_options": {"include_usage": True},
-        "tools": [],
-    }
-    litellm_acompletion.assert_called_once_with(**expected_request)
-=======
     assert litellm_acompletion.call_args_list == [
         call(
             api_key=api_key,
@@ -241,7 +230,6 @@
             tools=[],
         )
     ]
->>>>>>> eef11cc8
 
 
 @pytest.mark.asyncio
@@ -281,66 +269,6 @@
 
 
 @pytest.mark.asyncio
-async def test_format_request_messages_with_tools():
-    """Test that format_request_messages correctly handles tool messages for Cerebras/Groq compatibility."""
-    messages = [
-        {
-            "role": "user", 
-            "content": [{"text": "What is 2+2?"}]
-        },
-        {
-            "role": "assistant",
-            "content": [
-                {
-                    "toolUse": {
-                        "toolUseId": "call_123",
-                        "name": "calculator",
-                        "input": {"expression": "2+2"}
-                    }
-                }
-            ]
-        },
-        {
-            "role": "tool",
-            "content": [
-                {
-                    "toolResult": {
-                        "toolUseId": "call_123",
-                        "content": [{"text": "4"}]
-                    }
-                }
-            ]
-        }
-    ]
-    
-    formatted = LiteLLMModel.format_request_messages(messages)
-    
-    expected = [
-        {"role": "user", "content": "What is 2+2?"},
-        {
-            "role": "assistant",
-            "tool_calls": [
-                {
-                    "function": {
-                        "name": "calculator",
-                        "arguments": '{"expression": "2+2"}'
-                    },
-                    "id": "call_123",
-                    "type": "function"
-                }
-            ]
-        },
-        {
-            "role": "tool",
-            "tool_call_id": "call_123",
-            "content": "4"
-        }
-    ]
-    
-    assert formatted == expected
-
-
-@pytest.mark.asyncio
 async def test_structured_output(litellm_acompletion, model, test_output_model_cls, alist):
     messages = [{"role": "user", "content": [{"text": "Generate a person"}]}]
 
