import json
import logging
import unittest.mock

import pydantic
import pytest
from google import genai

import strands
from strands.models.gemini import GeminiModel
from strands.types.exceptions import ContextWindowOverflowException, ModelThrottledException


@pytest.fixture
def gemini_client():
    with unittest.mock.patch.object(strands.models.gemini.genai, "Client") as mock_client_cls:
        mock_client = mock_client_cls.return_value
        mock_client.aio = unittest.mock.AsyncMock()
        yield mock_client


@pytest.fixture
def model_id():
    return "m1"


@pytest.fixture
def model(gemini_client, model_id):
    _ = gemini_client

    return GeminiModel(model_id=model_id)


@pytest.fixture
def messages():
    return [{"role": "user", "content": [{"text": "test"}]}]


@pytest.fixture
def tool_spec():
    return {
        "description": "description",
        "name": "name",
        "inputSchema": {"json": {"key": "val"}},
    }


@pytest.fixture
def system_prompt():
    return "s1"


@pytest.fixture
def weather_output():
    class Weather(pydantic.BaseModel):
        time: str
        weather: str

    return Weather(time="12:00", weather="sunny")


def test__init__model_configs(gemini_client, model_id):
    _ = gemini_client

    model = GeminiModel(model_id=model_id, params={"temperature": 1})

    tru_temperature = model.get_config().get("params")
    exp_temperature = {"temperature": 1}

    assert tru_temperature == exp_temperature


def test_update_config(model, model_id):
    model.update_config(model_id=model_id)

    tru_model_id = model.get_config().get("model_id")
    exp_model_id = model_id

    assert tru_model_id == exp_model_id


@pytest.mark.asyncio
async def test_stream_request_default(gemini_client, model, messages, model_id):
    await anext(model.stream(messages))

    exp_request = {
        "config": {"tools": [{"function_declarations": []}]},
        "contents": [{"parts": [{"text": "test"}], "role": "user"}],
        "model": model_id,
    }
    gemini_client.aio.models.generate_content_stream.assert_called_with(**exp_request)


@pytest.mark.asyncio
async def test_stream_request_with_params(gemini_client, model, messages, model_id):
    model.update_config(params={"temperature": 1})

    await anext(model.stream(messages))

    exp_request = {
        "config": {
            "tools": [{"function_declarations": []}],
            "temperature": 1,
        },
        "contents": [{"parts": [{"text": "test"}], "role": "user"}],
        "model": model_id,
    }
    gemini_client.aio.models.generate_content_stream.assert_called_with(**exp_request)


@pytest.mark.asyncio
async def test_stream_request_with_system_prompt(gemini_client, model, messages, model_id, system_prompt):
    await anext(model.stream(messages, system_prompt=system_prompt))

    exp_request = {
        "config": {"system_instruction": system_prompt, "tools": [{"function_declarations": []}]},
        "contents": [{"parts": [{"text": "test"}], "role": "user"}],
        "model": model_id,
    }
    gemini_client.aio.models.generate_content_stream.assert_called_with(**exp_request)


@pytest.mark.parametrize(
    ("content", "formatted_part"),
    [
        # # PDF
        (
            {"document": {"format": "pdf", "name": "test doc", "source": {"bytes": b"pdf"}}},
            {"inline_data": {"data": "cGRm", "mime_type": "application/pdf"}},
        ),
        # Plain text
        (
            {"document": {"format": "txt", "name": "test doc", "source": {"bytes": b"txt"}}},
            {"inline_data": {"data": "dHh0", "mime_type": "text/plain"}},
        ),
    ],
)
@pytest.mark.asyncio
async def test_stream_request_with_document(content, formatted_part, gemini_client, model, model_id):
    messages = [
        {
            "role": "user",
            "content": [content],
        },
    ]
    await anext(model.stream(messages))

    exp_request = {
        "config": {
            "tools": [{"function_declarations": []}],
        },
        "contents": [{"parts": [formatted_part], "role": "user"}],
        "model": model_id,
    }
    gemini_client.aio.models.generate_content_stream.assert_called_with(**exp_request)


@pytest.mark.asyncio
async def test_stream_request_with_image(gemini_client, model, model_id):
    messages = [
        {
            "role": "user",
            "content": [
                {
                    "image": {
                        "format": "jpg",
                        "source": {"bytes": b"base64encodedimage"},
                    },
                },
            ],
        },
    ]
    await anext(model.stream(messages))

    exp_request = {
        "config": {
            "tools": [{"function_declarations": []}],
        },
        "contents": [
            {
                "parts": [
                    {
                        "inline_data": {
                            "data": "YmFzZTY0ZW5jb2RlZGltYWdl",
                            "mime_type": "image/jpeg",
                        },
                    },
                ],
                "role": "user",
            },
        ],
        "model": model_id,
    }
    gemini_client.aio.models.generate_content_stream.assert_called_with(**exp_request)


@pytest.mark.asyncio
async def test_stream_request_with_reasoning(gemini_client, model, model_id):
    messages = [
        {
            "role": "user",
            "content": [
                {
                    "reasoningContent": {
                        "reasoningText": {
                            "signature": "abc",
                            "text": "reasoning_text",
                        },
                    },
                },
            ],
        },
    ]
    await anext(model.stream(messages))

    exp_request = {
        "config": {
            "tools": [{"function_declarations": []}],
        },
        "contents": [
            {
                "parts": [
                    {
                        "text": "reasoning_text",
                        "thought": True,
                        "thought_signature": "YWJj",
                    },
                ],
                "role": "user",
            },
        ],
        "model": model_id,
    }
    gemini_client.aio.models.generate_content_stream.assert_called_with(**exp_request)


@pytest.mark.asyncio
async def test_stream_request_with_tool_spec(gemini_client, model, model_id, tool_spec):
    await anext(model.stream([], [tool_spec]))

    exp_request = {
        "config": {
            "tools": [
                {
                    "function_declarations": [
                        {
                            "description": "description",
                            "name": "name",
                            "parameters_json_schema": {"key": "val"},
                        },
                    ],
                },
            ],
        },
        "contents": [],
        "model": model_id,
    }
    gemini_client.aio.models.generate_content_stream.assert_called_with(**exp_request)


@pytest.mark.asyncio
async def test_stream_request_with_tool_use(gemini_client, model, model_id):
    messages = [
        {
            "role": "assistant",
            "content": [
                {
                    "toolUse": {
                        "toolUseId": "c1",
                        "name": "calculator",
                        "input": {"expression": "2+2"},
                    },
                },
            ],
        },
    ]
    await anext(model.stream(messages))

    exp_request = {
        "config": {
            "tools": [{"function_declarations": []}],
        },
        "contents": [
            {
                "parts": [
                    {
                        "function_call": {
                            "args": {"expression": "2+2"},
                            "id": "c1",
                            "name": "calculator",
                        },
                    },
                ],
                "role": "model",
            },
        ],
        "model": model_id,
    }
    gemini_client.aio.models.generate_content_stream.assert_called_with(**exp_request)


@pytest.mark.asyncio
async def test_stream_request_with_tool_results(gemini_client, model, model_id):
    messages = [
        {
            "role": "user",
            "content": [
                {
                    "toolResult": {
                        "toolUseId": "c1",
                        "status": "success",
                        "content": [
                            {"text": "see image"},
                            {"json": ["see image"]},
                            {
                                "image": {
                                    "format": "jpg",
                                    "source": {"bytes": b"base64encodedimage"},
                                },
                            },
                        ],
                    }
                }
            ],
        }
    ]
    await anext(model.stream(messages))

    exp_request = {
        "config": {
            "tools": [{"function_declarations": []}],
        },
        "contents": [
            {
                "parts": [
                    {
                        "function_response": {
                            "id": "c1",
                            "name": "c1",
                            "response": {
                                "output": [
                                    {"text": "see image"},
                                    {"json": ["see image"]},
                                    {
                                        "inline_data": {
                                            "data": "YmFzZTY0ZW5jb2RlZGltYWdl",
                                            "mime_type": "image/jpeg",
                                        },
                                    },
                                ],
                            },
                        },
                    },
                ],
                "role": "user",
            },
        ],
        "model": model_id,
    }
    gemini_client.aio.models.generate_content_stream.assert_called_with(**exp_request)


@pytest.mark.asyncio
async def test_stream_request_with_empty_content(gemini_client, model, model_id):
    messages = [
        {
            "role": "user",
            "content": [],
        },
    ]
    await anext(model.stream(messages))

    exp_request = {
        "config": {
            "tools": [{"function_declarations": []}],
        },
        "contents": [{"parts": [], "role": "user"}],
        "model": model_id,
    }
    gemini_client.aio.models.generate_content_stream.assert_called_with(**exp_request)


@pytest.mark.asyncio
async def test_stream_request_with_unsupported_type(model):
    messages = [
        {
            "role": "user",
            "content": [{"unsupported": {}}],
        },
    ]

    with pytest.raises(TypeError, match="content_type=<unsupported> | unsupported type"):
        await anext(model.stream(messages))


@pytest.mark.asyncio
async def test_stream_response_text(gemini_client, model, messages, agenerator, alist):
    gemini_client.aio.models.generate_content_stream.return_value = agenerator(
        [
            genai.types.GenerateContentResponse(
                candidates=[
                    genai.types.Candidate(
                        content=genai.types.Content(
                            parts=[genai.types.Part(text="test text")],
                        ),
                        finish_reason="STOP",
                    ),
                ],
                usage_metadata=genai.types.GenerateContentResponseUsageMetadata(
                    prompt_token_count=1,
                    total_token_count=3,
                ),
            ),
        ]
    )

    tru_chunks = await alist(model.stream(messages))
    exp_chunks = [
        {"messageStart": {"role": "assistant"}},
        {"contentBlockStart": {"start": {}}},
        {"contentBlockDelta": {"delta": {"text": "test text"}}},
        {"contentBlockStop": {}},
        {"messageStop": {"stopReason": "end_turn"}},
        {"metadata": {"usage": {"inputTokens": 1, "outputTokens": 2, "totalTokens": 3}, "metrics": {"latencyMs": 0}}},
    ]
    assert tru_chunks == exp_chunks


@pytest.mark.asyncio
async def test_stream_response_tool_use(gemini_client, model, messages, agenerator, alist):
    gemini_client.aio.models.generate_content_stream.return_value = agenerator(
        [
            genai.types.GenerateContentResponse(
                candidates=[
                    genai.types.Candidate(
                        content=genai.types.Content(
                            parts=[
                                genai.types.Part(
                                    function_call=genai.types.FunctionCall(
                                        args={"expression": "2+2"},
                                        id="c1",
                                        name="calculator",
                                    ),
                                ),
                            ],
                        ),
                        finish_reason="STOP",
                    ),
                ],
                usage_metadata=genai.types.GenerateContentResponseUsageMetadata(
                    prompt_token_count=1,
                    total_token_count=3,
                ),
            ),
        ]
    )

    tru_chunks = await alist(model.stream(messages))
    exp_chunks = [
        {"messageStart": {"role": "assistant"}},
        {"contentBlockStart": {"start": {}}},
        {"contentBlockStart": {"start": {"toolUse": {"name": "calculator", "toolUseId": "calculator"}}}},
        {"contentBlockDelta": {"delta": {"toolUse": {"input": '{"expression": "2+2"}'}}}},
        {"contentBlockStop": {}},
        {"contentBlockStop": {}},
        {"messageStop": {"stopReason": "tool_use"}},
        {"metadata": {"usage": {"inputTokens": 1, "outputTokens": 2, "totalTokens": 3}, "metrics": {"latencyMs": 0}}},
    ]
    assert tru_chunks == exp_chunks


@pytest.mark.asyncio
async def test_stream_response_reasoning(gemini_client, model, messages, agenerator, alist):
    gemini_client.aio.models.generate_content_stream.return_value = agenerator(
        [
            genai.types.GenerateContentResponse(
                candidates=[
                    genai.types.Candidate(
                        content=genai.types.Content(
                            parts=[
                                genai.types.Part(
                                    text="test reason",
                                    thought=True,
                                    thought_signature=b"abc",
                                ),
                            ],
                        ),
                        finish_reason="STOP",
                    ),
                ],
                usage_metadata=genai.types.GenerateContentResponseUsageMetadata(
                    prompt_token_count=1,
                    total_token_count=3,
                ),
            ),
        ]
    )

    tru_chunks = await alist(model.stream(messages))
    exp_chunks = [
        {"messageStart": {"role": "assistant"}},
        {"contentBlockStart": {"start": {}}},
        {"contentBlockDelta": {"delta": {"reasoningContent": {"signature": "abc", "text": "test reason"}}}},
        {"contentBlockStop": {}},
        {"messageStop": {"stopReason": "end_turn"}},
        {"metadata": {"usage": {"inputTokens": 1, "outputTokens": 2, "totalTokens": 3}, "metrics": {"latencyMs": 0}}},
    ]
    assert tru_chunks == exp_chunks


@pytest.mark.asyncio
async def test_stream_response_max_tokens(gemini_client, model, messages, agenerator, alist):
    gemini_client.aio.models.generate_content_stream.return_value = agenerator(
        [
            genai.types.GenerateContentResponse(
                candidates=[
                    genai.types.Candidate(
                        content=genai.types.Content(
                            parts=[genai.types.Part(text="test text")],
                        ),
                        finish_reason="MAX_TOKENS",
                    ),
                ],
                usage_metadata=genai.types.GenerateContentResponseUsageMetadata(
                    prompt_token_count=1,
                    total_token_count=3,
                ),
            ),
        ]
    )

    tru_chunks = await alist(model.stream(messages))
    exp_chunks = [
        {"messageStart": {"role": "assistant"}},
        {"contentBlockStart": {"start": {}}},
        {"contentBlockDelta": {"delta": {"text": "test text"}}},
        {"contentBlockStop": {}},
        {"messageStop": {"stopReason": "max_tokens"}},
        {"metadata": {"usage": {"inputTokens": 1, "outputTokens": 2, "totalTokens": 3}, "metrics": {"latencyMs": 0}}},
    ]
    assert tru_chunks == exp_chunks


@pytest.mark.asyncio
async def test_stream_response_none_candidates(gemini_client, model, messages, agenerator, alist):
    gemini_client.aio.models.generate_content_stream.return_value = agenerator(
        [
            genai.types.GenerateContentResponse(
                candidates=None,
                usage_metadata=genai.types.GenerateContentResponseUsageMetadata(
                    prompt_token_count=1,
                    total_token_count=3,
                ),
            ),
        ]
    )

    tru_chunks = await alist(model.stream(messages))
    exp_chunks = [
        {"messageStart": {"role": "assistant"}},
        {"contentBlockStart": {"start": {}}},
        {"contentBlockStop": {}},
        {"messageStop": {"stopReason": "end_turn"}},
        {"metadata": {"usage": {"inputTokens": 1, "outputTokens": 2, "totalTokens": 3}, "metrics": {"latencyMs": 0}}},
    ]
    assert tru_chunks == exp_chunks


@pytest.mark.asyncio
async def test_stream_response_throttled_exception(gemini_client, model, messages):
    gemini_client.aio.models.generate_content_stream.side_effect = genai.errors.ClientError(
        429, {"message": '{"error": {"status": "RESOURCE_EXHAUSTED"}}'}
    )

    with pytest.raises(ModelThrottledException, match="RESOURCE_EXHAUSTED"):
        await anext(model.stream(messages))


@pytest.mark.asyncio
async def test_stream_response_context_overflow_exception(gemini_client, model, messages):
    gemini_client.aio.models.generate_content_stream.side_effect = genai.errors.ClientError(
        400,
        {
            "message": json.dumps(
                {
                    "error": {
                        "message": "request exceeds the maximum number of tokens (100)",
                        "status": "INVALID_ARGUMENT",
                    },
                }
            ),
        },
    )

    with pytest.raises(ContextWindowOverflowException, match="INVALID_ARGUMENT"):
        await anext(model.stream(messages))


@pytest.mark.asyncio
async def test_stream_response_client_exception(gemini_client, model, messages):
    gemini_client.aio.models.generate_content_stream.side_effect = genai.errors.ClientError(500, {"status": "INTERNAL"})

    with pytest.raises(genai.errors.ClientError, match="INTERNAL"):
        await anext(model.stream(messages))


@pytest.mark.asyncio
async def test_structured_output(gemini_client, model, messages, model_id, weather_output):
    gemini_client.aio.models.generate_content.return_value = unittest.mock.Mock(parsed=weather_output.model_dump())

    tru_response = await anext(model.structured_output(type(weather_output), messages))
    exp_response = {"output": weather_output}
    assert tru_response == exp_response

    exp_request = {
        "config": {
            "tools": [{"function_declarations": []}],
            "response_mime_type": "application/json",
            "response_schema": weather_output.model_json_schema(),
        },
        "contents": [{"parts": [{"text": "test"}], "role": "user"}],
        "model": model_id,
    }
    gemini_client.aio.models.generate_content.assert_called_with(**exp_request)


<<<<<<< HEAD
def test_gemini_tools_validation_rejects_function_declarations(model_id):
    tool_with_function_declarations = genai.types.Tool(
        function_declarations=[
            genai.types.FunctionDeclaration(
                name="test_function",
                description="A test function",
            )
        ]
    )

    with pytest.raises(ValueError, match="gemini_tools should not contain FunctionDeclarations"):
        GeminiModel(model_id=model_id, gemini_tools=[tool_with_function_declarations])


def test_gemini_tools_validation_allows_non_function_tools(model_id):
    tool_with_google_search = genai.types.Tool(google_search=genai.types.GoogleSearch())

    model = GeminiModel(model_id=model_id, gemini_tools=[tool_with_google_search])
    assert "gemini_tools" in model.config


def test_gemini_tools_validation_on_update_config(model):
    tool_with_function_declarations = genai.types.Tool(
        function_declarations=[
            genai.types.FunctionDeclaration(
                name="test_function",
                description="A test function",
            )
        ]
    )

    with pytest.raises(ValueError, match="gemini_tools should not contain FunctionDeclarations"):
        model.update_config(gemini_tools=[tool_with_function_declarations])


@pytest.mark.asyncio
async def test_stream_request_with_gemini_tools(gemini_client, messages, model_id):
    google_search_tool = genai.types.Tool(google_search=genai.types.GoogleSearch())
    model = GeminiModel(model_id=model_id, gemini_tools=[google_search_tool])

    await anext(model.stream(messages))

    exp_request = {
        "config": {
            "tools": [
                {"function_declarations": []},
                {"google_search": {}},
            ]
        },
        "contents": [{"parts": [{"text": "test"}], "role": "user"}],
        "model": model_id,
    }
    gemini_client.aio.models.generate_content_stream.assert_called_with(**exp_request)


@pytest.mark.asyncio
async def test_stream_request_with_gemini_tools_and_function_tools(gemini_client, messages, tool_spec, model_id):
    code_execution_tool = genai.types.Tool(code_execution=genai.types.ToolCodeExecution())
    model = GeminiModel(model_id=model_id, gemini_tools=[code_execution_tool])

    await anext(model.stream(messages, tool_specs=[tool_spec]))

    exp_request = {
        "config": {
            "tools": [
                {
                    "function_declarations": [
                        {
                            "description": tool_spec["description"],
                            "name": tool_spec["name"],
                            "parameters_json_schema": tool_spec["inputSchema"]["json"],
                        }
                    ]
                },
                {"code_execution": {}},
            ]
        },
        "contents": [{"parts": [{"text": "test"}], "role": "user"}],
        "model": model_id,
    }
    gemini_client.aio.models.generate_content_stream.assert_called_with(**exp_request)
=======
@pytest.mark.asyncio
async def test_stream_handles_non_json_error(gemini_client, model, messages, caplog, alist):
    error_message = "Invalid API key"
    gemini_client.aio.models.generate_content_stream.side_effect = genai.errors.ClientError(
        error_message, {"message": error_message}
    )

    with caplog.at_level(logging.WARNING):
        with pytest.raises(genai.errors.ClientError, match=error_message):
            await alist(model.stream(messages))

    assert "Gemini API returned non-JSON error" in caplog.text
    assert f"error_message=<{error_message}>" in caplog.text
>>>>>>> 1df45be9
<|MERGE_RESOLUTION|>--- conflicted
+++ resolved
@@ -624,7 +624,6 @@
     gemini_client.aio.models.generate_content.assert_called_with(**exp_request)
 
 
-<<<<<<< HEAD
 def test_gemini_tools_validation_rejects_function_declarations(model_id):
     tool_with_function_declarations = genai.types.Tool(
         function_declarations=[
@@ -706,7 +705,8 @@
         "model": model_id,
     }
     gemini_client.aio.models.generate_content_stream.assert_called_with(**exp_request)
-=======
+
+
 @pytest.mark.asyncio
 async def test_stream_handles_non_json_error(gemini_client, model, messages, caplog, alist):
     error_message = "Invalid API key"
@@ -719,5 +719,4 @@
             await alist(model.stream(messages))
 
     assert "Gemini API returned non-JSON error" in caplog.text
-    assert f"error_message=<{error_message}>" in caplog.text
->>>>>>> 1df45be9
+    assert f"error_message=<{error_message}>" in caplog.text