--- conflicted
+++ resolved
@@ -1,8 +1,4 @@
-<<<<<<< HEAD
-=======
 # Copyright (c) Meta Platforms, Inc. and affiliates
-import json
->>>>>>> af961b27
 import unittest.mock
 
 import pytest
