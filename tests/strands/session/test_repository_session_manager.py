"""Tests for AgentSessionManager."""

from unittest.mock import Mock

import pytest

from strands.agent.agent import Agent
from strands.agent.conversation_manager.sliding_window_conversation_manager import SlidingWindowConversationManager
from strands.agent.conversation_manager.summarizing_conversation_manager import SummarizingConversationManager
from strands.agent.state import AgentState
from strands.interrupt import _InterruptState
from strands.session.repository_session_manager import RepositorySessionManager
from strands.types.content import ContentBlock
from strands.types.exceptions import SessionException
from strands.types.session import Session, SessionAgent, SessionMessage, SessionType
from tests.fixtures.mock_session_repository import MockedSessionRepository


@pytest.fixture
def mock_repository():
    """Create a mock repository."""
    return MockedSessionRepository()


@pytest.fixture
def session_manager(mock_repository):
    """Create a session manager with mock repository."""
    return RepositorySessionManager(session_id="test-session", session_repository=mock_repository)


@pytest.fixture
def agent():
    """Create a mock agent."""
    return Agent(messages=[{"role": "user", "content": [{"text": "Hello!"}]}])


@pytest.fixture
def mock_multi_agent():
    """Create mock multi-agent for testing."""

    mock = Mock()
    mock.id = "test-multi-agent"
    mock.serialize_state.return_value = {"id": "test-multi-agent", "state": {"key": "value"}}
    mock.deserialize_state = Mock()
    return mock


def test_init_creates_session_if_not_exists(mock_repository):
    """Test that init creates a session if it doesn't exist."""
    # Session doesn't exist yet
    assert mock_repository.read_session("test-session") is None

    # Creating manager should create session
    RepositorySessionManager(session_id="test-session", session_repository=mock_repository)

    # Verify session created
    session = mock_repository.read_session("test-session")
    assert session is not None
    assert session.session_id == "test-session"
    assert session.session_type == SessionType.AGENT


def test_init_uses_existing_session(mock_repository):
    """Test that init uses existing session if it exists."""
    # Create session first
    session = Session(session_id="test-session", session_type=SessionType.AGENT)
    mock_repository.create_session(session)

    # Creating manager should use existing session
    manager = RepositorySessionManager(session_id="test-session", session_repository=mock_repository)

    # Verify session used
    assert manager.session == session


def test_initialize_with_existing_agent_id(session_manager, agent):
    """Test initializing an agent with existing agent_id."""
    # Set agent ID
    agent.agent_id = "custom-agent"

    # Initialize agent
    session_manager.initialize(agent)

    # Verify agent created in repository
    agent_data = session_manager.session_repository.read_agent("test-session", "custom-agent")
    assert agent_data is not None
    assert agent_data.agent_id == "custom-agent"


def test_initialize_multiple_agents_without_id(session_manager, agent):
    """Test initializing multiple agents with same ID."""
    # First agent initialization works
    agent.agent_id = "custom-agent"
    session_manager.initialize(agent)

    # Second agent with no set agent_id should fail
    agent2 = Agent(agent_id="custom-agent")

    with pytest.raises(SessionException, match="The `agent_id` of an agent must be unique in a session."):
        session_manager.initialize(agent2)


def test_initialize_restores_existing_agent(session_manager, agent):
    """Test that initializing an existing agent restores its state."""
    # Set agent ID
    agent.agent_id = "existing-agent"

    # Create agent in repository first
    session_agent = SessionAgent(
        agent_id="existing-agent",
        state={"key": "value"},
        conversation_manager_state=SlidingWindowConversationManager().get_state(),
        _internal_state={"interrupt_state": {"interrupts": {}, "context": {"test": "init"}, "activated": False}},
    )
    session_manager.session_repository.create_agent("test-session", session_agent)

    # Create some messages
    message = SessionMessage(
        message={
            "role": "user",
            "content": [ContentBlock(text="Hello")],
        },
        message_id=0,
    )
    session_manager.session_repository.create_message("test-session", "existing-agent", message)

    # Initialize agent
    session_manager.initialize(agent)

    # Verify agent state restored
    assert agent.state.get("key") == "value"
    assert len(agent.messages) == 1
    assert agent.messages[0]["role"] == "user"
    assert agent.messages[0]["content"][0]["text"] == "Hello"
    assert agent._interrupt_state == _InterruptState(interrupts={}, context={"test": "init"}, activated=False)


def test_initialize_restores_existing_agent_with_summarizing_conversation_manager(session_manager):
    """Test that initializing an existing agent restores its state."""
    conversation_manager = SummarizingConversationManager()
    conversation_manager.removed_message_count = 1
    conversation_manager._summary_message = {"role": "assistant", "content": [{"text": "summary"}]}

    # Create agent in repository first
    session_agent = SessionAgent(
        agent_id="existing-agent",
        state={"key": "value"},
        conversation_manager_state=conversation_manager.get_state(),
    )
    session_manager.session_repository.create_agent("test-session", session_agent)

    # Create some messages
    message = SessionMessage(
        message={
            "role": "user",
            "content": [ContentBlock(text="Hello")],
        },
        message_id=0,
    )
    # Create two messages as one will be removed by the conversation manager
    session_manager.session_repository.create_message("test-session", "existing-agent", message)
    message.message_id = 1
    session_manager.session_repository.create_message("test-session", "existing-agent", message)

    # Initialize agent
    agent = Agent(agent_id="existing-agent", conversation_manager=SummarizingConversationManager())
    session_manager.initialize(agent)

    # Verify agent state restored
    assert agent.state.get("key") == "value"
    # The session message plus the summary message
    assert len(agent.messages) == 2
    assert agent.messages[1]["role"] == "user"
    assert agent.messages[1]["content"][0]["text"] == "Hello"
    assert agent.conversation_manager.removed_message_count == 1


def test_append_message(session_manager):
    """Test appending a message to an agent's session."""
    # Set agent ID and session manager
    agent = Agent(agent_id="test-agent", session_manager=session_manager)

    # Create message
    message = {"role": "user", "content": [{"type": "text", "text": "Hello"}]}

    # Append message
    session_manager.append_message(message, agent)

    # Verify message created in repository
    messages = session_manager.session_repository.list_messages("test-session", "test-agent")
    assert len(messages) == 1
    assert messages[0].message["role"] == "user"
    assert messages[0].message["content"][0]["text"] == "Hello"


def test_sync_multi_agent(session_manager, mock_multi_agent):
    """Test syncing multi-agent state."""
    # Create multi-agent first
    session_manager.session_repository.create_multi_agent("test-session", mock_multi_agent)

    # Sync multi-agent
    session_manager.sync_multi_agent(mock_multi_agent)

    # Verify repository update_multi_agent was called
    state = session_manager.session_repository.read_multi_agent("test-session", mock_multi_agent.id)
    assert state["id"] == "test-multi-agent"
    assert state["state"] == {"key": "value"}


def test_initialize_multi_agent_new(session_manager, mock_multi_agent):
    """Test initializing new multi-agent state."""
    session_manager.initialize_multi_agent(mock_multi_agent)

    # Verify multi-agent was created
    state = session_manager.session_repository.read_multi_agent("test-session", mock_multi_agent.id)
    assert state["id"] == "test-multi-agent"
    assert state["state"] == {"key": "value"}


def test_initialize_multi_agent_existing(session_manager, mock_multi_agent):
    """Test initializing existing multi-agent state."""
    # Create existing state first
    session_manager.session_repository.create_multi_agent("test-session", mock_multi_agent)

    # Create a mock with updated state for the update call
    updated_mock = Mock()
    updated_mock.id = "test-multi-agent"
    existing_state = {"id": "test-multi-agent", "state": {"restored": "data"}}
    updated_mock.serialize_state.return_value = existing_state
    session_manager.session_repository.update_multi_agent("test-session", updated_mock)

    # Initialize multi-agent
    session_manager.initialize_multi_agent(mock_multi_agent)

    # Verify deserialize_state was called with existing state
    mock_multi_agent.deserialize_state.assert_called_once_with(existing_state)


def test_fix_broken_tool_use_adds_missing_tool_results(session_manager):
    """Test that _fix_broken_tool_use adds missing toolResult messages."""
    conversation_manager = SlidingWindowConversationManager()

    # Create agent in repository first
    session_agent = SessionAgent(
        agent_id="existing-agent",
        state={"key": "value"},
        conversation_manager_state=conversation_manager.get_state(),
    )
    session_manager.session_repository.create_agent("test-session", session_agent)

    broken_messages = [
        {
            "role": "assistant",
            "content": [{"toolUse": {"toolUseId": "orphaned-123", "name": "test_tool", "input": {"input": "test"}}}],
        },
        {"role": "user", "content": [{"text": "Some other message"}]},
    ]
    # Create some session messages
    for index, broken_message in enumerate(broken_messages):
        broken_session_message = SessionMessage(
            message=broken_message,
            message_id=index,
        )
        session_manager.session_repository.create_message("test-session", "existing-agent", broken_session_message)

    # Initialize agent
    agent = Agent(agent_id="existing-agent")
    session_manager.initialize(agent)

    fixed_messages = agent.messages

    # Should insert toolResult message between toolUse and other message
    assert len(fixed_messages) == 3
    assert "toolResult" in fixed_messages[1]["content"][0]
    assert fixed_messages[1]["content"][0]["toolResult"]["toolUseId"] == "orphaned-123"
    assert fixed_messages[1]["content"][0]["toolResult"]["status"] == "error"
    assert fixed_messages[1]["content"][0]["toolResult"]["content"][0]["text"] == "Tool was interrupted."


def test_fix_broken_tool_use_extends_partial_tool_results(session_manager):
    """Test fixing messages where some toolResults are missing."""
    conversation_manager = SlidingWindowConversationManager()
    # Create agent in repository first
    session_agent = SessionAgent(
        agent_id="existing-agent",
        state={"key": "value"},
        conversation_manager_state=conversation_manager.get_state(),
    )
    session_manager.session_repository.create_agent("test-session", session_agent)

    broken_messages = [
        {
            "role": "assistant",
            "content": [
                {"toolUse": {"toolUseId": "complete-123", "name": "test_tool", "input": {"input": "test1"}}},
                {"toolUse": {"toolUseId": "missing-456", "name": "test_tool", "input": {"input": "test2"}}},
            ],
        },
        {
            "role": "user",
            "content": [
                {"toolResult": {"toolUseId": "complete-123", "status": "success", "content": [{"text": "result"}]}}
            ],
        },
    ]
    # Create some session messages
    for index, broken_message in enumerate(broken_messages):
        broken_session_message = SessionMessage(
            message=broken_message,
            message_id=index,
        )
        session_manager.session_repository.create_message("test-session", "existing-agent", broken_session_message)

    # Initialize agent
    agent = Agent(agent_id="existing-agent")
    session_manager.initialize(agent)

    fixed_messages = agent.messages

    # Should add missing toolResult to existing message
    assert len(fixed_messages) == 2
    assert len(fixed_messages[1]["content"]) == 2

    tool_use_ids = {tr["toolResult"]["toolUseId"] for tr in fixed_messages[1]["content"]}
    assert tool_use_ids == {"complete-123", "missing-456"}

    # Check the added toolResult has correct properties
    missing_result = next(tr for tr in fixed_messages[1]["content"] if tr["toolResult"]["toolUseId"] == "missing-456")
    assert missing_result["toolResult"]["status"] == "error"
    assert missing_result["toolResult"]["content"][0]["text"] == "Tool was interrupted."


def test_fix_broken_tool_use_handles_multiple_orphaned_tools(session_manager):
    """Test fixing multiple orphaned toolUse messages."""

    conversation_manager = SlidingWindowConversationManager()
    # Create agent in repository first
    session_agent = SessionAgent(
        agent_id="existing-agent",
        state={"key": "value"},
        conversation_manager_state=conversation_manager.get_state(),
    )
    session_manager.session_repository.create_agent("test-session", session_agent)

    broken_messages = [
        {
            "role": "assistant",
            "content": [
                {"toolUse": {"toolUseId": "orphaned-123", "name": "test_tool", "input": {"input": "test1"}}},
                {"toolUse": {"toolUseId": "orphaned-456", "name": "test_tool", "input": {"input": "test2"}}},
            ],
        },
        {"role": "user", "content": [{"text": "Next message"}]},
    ]
    # Create some session messages
    for index, broken_message in enumerate(broken_messages):
        broken_session_message = SessionMessage(
            message=broken_message,
            message_id=index,
        )
        session_manager.session_repository.create_message("test-session", "existing-agent", broken_session_message)

    # Initialize agent
    agent = Agent(agent_id="existing-agent")
    session_manager.initialize(agent)

    fixed_messages = agent.messages

    # Should insert message with both toolResults
    assert len(fixed_messages) == 3
    assert len(fixed_messages[1]["content"]) == 2

    tool_use_ids = {tr["toolResult"]["toolUseId"] for tr in fixed_messages[1]["content"]}
    assert tool_use_ids == {"orphaned-123", "orphaned-456"}


def test_fix_broken_tool_use_ignores_last_message(session_manager):
    """Test that orphaned toolUse in the last message is not fixed."""
    messages = [
        {"role": "user", "content": [{"text": "Hello"}]},
        {
            "role": "assistant",
            "content": [
                {"toolUse": {"toolUseId": "last-message-123", "name": "test_tool", "input": {"input": "test"}}}
            ],
        },
    ]

    fixed_messages = session_manager._fix_broken_tool_use(messages)

    # Should remain unchanged since toolUse is in last message
    assert fixed_messages == messages


def test_fix_broken_tool_use_does_not_change_valid_message(session_manager):
    """Test that orphaned toolUse in the last message is not fixed."""
    messages = [
        {"role": "user", "content": [{"text": "Hello"}]},
        {
            "role": "assistant",
            "content": [
                {"toolUse": {"toolUseId": "last-message-123", "name": "test_tool", "input": {"input": "test"}}}
            ],
        },
        {
            "role": "user",
            "content": [
                {"toolResult": {"toolUseId": "last-message-123", "input": {"input": "test"}, "status": "success"}}
            ],
        },
    ]

    fixed_messages = session_manager._fix_broken_tool_use(messages)

    # Should remain unchanged since toolUse is in last message
    assert fixed_messages == messages


<<<<<<< HEAD
def test_fix_broken_tool_use_removes_orphaned_tool_result_at_start(session_manager):
    """Test that orphaned toolResult at the start of conversation is removed."""
    messages = [
        {
            "role": "user",
            "content": [
                {"toolResult": {"toolUseId": "orphaned-result-123", "status": "success", "content": [{"text": "Seattle, USA"}]}}
            ],
        },
        {"role": "assistant", "content": [{"text": "You live in Seattle, USA."}]},
        {"role": "user", "content": [{"text": "I like pizza"}]},
    ]

    fixed_messages = session_manager._fix_broken_tool_use(messages)

    # Should remove the first message with orphaned toolResult
    assert len(fixed_messages) == 2
    assert fixed_messages[0]["role"] == "assistant"
    assert fixed_messages[0]["content"][0]["text"] == "You live in Seattle, USA."
    assert fixed_messages[1]["role"] == "user"
    assert fixed_messages[1]["content"][0]["text"] == "I like pizza"


def test_fix_broken_tool_use_does_not_affect_normal_conversations(session_manager):
    """Test that normal conversations without orphaned toolResults are unaffected."""
    messages = [
        {"role": "user", "content": [{"text": "Hello"}]},
        {"role": "assistant", "content": [{"text": "Hi there!"}]},
        {"role": "user", "content": [{"text": "How are you?"}]},
    ]

    fixed_messages = session_manager._fix_broken_tool_use(messages)

    # Should remain unchanged
    assert fixed_messages == messages
=======
# ============================================================================
# BidiAgent Session Tests
# ============================================================================


@pytest.fixture
def mock_bidi_agent():
    """Create a mock BidiAgent for testing."""
    agent = Mock()
    agent.agent_id = "bidi-agent-1"
    agent.messages = [{"role": "user", "content": [{"text": "Hello from bidi!"}]}]
    agent.state = AgentState({"key": "value"})
    # BidiAgent doesn't have _interrupt_state yet
    return agent


def test_initialize_bidi_agent_creates_new(session_manager, mock_bidi_agent):
    """Test initializing a new BidiAgent creates session data."""
    session_manager.initialize_bidi_agent(mock_bidi_agent)

    # Verify agent created in repository
    agent_data = session_manager.session_repository.read_agent("test-session", "bidi-agent-1")
    assert agent_data is not None
    assert agent_data.agent_id == "bidi-agent-1"
    assert agent_data.conversation_manager_state == {}  # Empty for BidiAgent
    assert agent_data.state == {"key": "value"}

    # Verify message created
    messages = session_manager.session_repository.list_messages("test-session", "bidi-agent-1")
    assert len(messages) == 1
    assert messages[0].message["role"] == "user"


def test_initialize_bidi_agent_restores_existing(session_manager, mock_bidi_agent):
    """Test initializing BidiAgent restores from existing session."""
    # Create existing session data
    session_agent = SessionAgent(
        agent_id="bidi-agent-1",
        state={"restored": "state"},
        conversation_manager_state={},  # Empty for BidiAgent
    )
    session_manager.session_repository.create_agent("test-session", session_agent)

    # Add messages
    msg1 = SessionMessage.from_message({"role": "user", "content": [{"text": "Message 1"}]}, 0)
    msg2 = SessionMessage.from_message({"role": "assistant", "content": [{"text": "Response 1"}]}, 1)
    session_manager.session_repository.create_message("test-session", "bidi-agent-1", msg1)
    session_manager.session_repository.create_message("test-session", "bidi-agent-1", msg2)

    # Initialize agent
    session_manager.initialize_bidi_agent(mock_bidi_agent)

    # Verify state restored
    assert mock_bidi_agent.state.get() == {"restored": "state"}

    # Verify messages restored
    assert len(mock_bidi_agent.messages) == 2
    assert mock_bidi_agent.messages[0]["role"] == "user"
    assert mock_bidi_agent.messages[1]["role"] == "assistant"


def test_append_bidi_message(session_manager, mock_bidi_agent):
    """Test appending messages to BidiAgent session."""
    # Initialize agent first
    session_manager.initialize_bidi_agent(mock_bidi_agent)

    # Append new message
    new_message = {"role": "assistant", "content": [{"text": "Response"}]}
    session_manager.append_bidi_message(new_message, mock_bidi_agent)

    # Verify message stored
    messages = session_manager.session_repository.list_messages("test-session", "bidi-agent-1")
    assert len(messages) == 2  # Initial + new
    assert messages[1].message["role"] == "assistant"


def test_sync_bidi_agent(session_manager, mock_bidi_agent):
    """Test syncing BidiAgent state to session."""
    # Initialize agent
    session_manager.initialize_bidi_agent(mock_bidi_agent)

    # Update agent state
    mock_bidi_agent.state = AgentState({"updated": "state"})

    # Sync agent
    session_manager.sync_bidi_agent(mock_bidi_agent)

    # Verify state updated in repository
    agent_data = session_manager.session_repository.read_agent("test-session", "bidi-agent-1")
    assert agent_data.state == {"updated": "state"}


def test_bidi_agent_no_conversation_manager(session_manager, mock_bidi_agent):
    """Test that BidiAgent session doesn't use conversation_manager."""
    session_manager.initialize_bidi_agent(mock_bidi_agent)

    # Verify conversation_manager_state is empty
    agent_data = session_manager.session_repository.read_agent("test-session", "bidi-agent-1")
    assert agent_data.conversation_manager_state == {}


def test_bidi_agent_unique_id_constraint(session_manager, mock_bidi_agent):
    """Test that BidiAgent agent_id must be unique in session."""
    # Initialize first agent
    session_manager.initialize_bidi_agent(mock_bidi_agent)

    # Try to initialize another agent with same ID
    agent2 = Mock()
    agent2.agent_id = "bidi-agent-1"  # Same ID
    agent2.messages = []
    agent2.state = AgentState({})

    with pytest.raises(SessionException, match="The `agent_id` of an agent must be unique in a session."):
        session_manager.initialize_bidi_agent(agent2)


def test_bidi_agent_messages_with_offset_zero(session_manager, mock_bidi_agent):
    """Test that BidiAgent uses offset=0 for message restoration (no conversation_manager)."""
    # Create session with messages
    session_agent = SessionAgent(
        agent_id="bidi-agent-1",
        state={},
        conversation_manager_state={},
    )
    session_manager.session_repository.create_agent("test-session", session_agent)

    # Add 5 messages
    for i in range(5):
        msg = SessionMessage.from_message({"role": "user", "content": [{"text": f"Message {i}"}]}, i)
        session_manager.session_repository.create_message("test-session", "bidi-agent-1", msg)

    # Initialize agent
    session_manager.initialize_bidi_agent(mock_bidi_agent)

    # Verify all messages restored (offset=0, no removed_message_count)
    assert len(mock_bidi_agent.messages) == 5
>>>>>>> 62534def
<|MERGE_RESOLUTION|>--- conflicted
+++ resolved
@@ -416,43 +416,6 @@
     assert fixed_messages == messages
 
 
-<<<<<<< HEAD
-def test_fix_broken_tool_use_removes_orphaned_tool_result_at_start(session_manager):
-    """Test that orphaned toolResult at the start of conversation is removed."""
-    messages = [
-        {
-            "role": "user",
-            "content": [
-                {"toolResult": {"toolUseId": "orphaned-result-123", "status": "success", "content": [{"text": "Seattle, USA"}]}}
-            ],
-        },
-        {"role": "assistant", "content": [{"text": "You live in Seattle, USA."}]},
-        {"role": "user", "content": [{"text": "I like pizza"}]},
-    ]
-
-    fixed_messages = session_manager._fix_broken_tool_use(messages)
-
-    # Should remove the first message with orphaned toolResult
-    assert len(fixed_messages) == 2
-    assert fixed_messages[0]["role"] == "assistant"
-    assert fixed_messages[0]["content"][0]["text"] == "You live in Seattle, USA."
-    assert fixed_messages[1]["role"] == "user"
-    assert fixed_messages[1]["content"][0]["text"] == "I like pizza"
-
-
-def test_fix_broken_tool_use_does_not_affect_normal_conversations(session_manager):
-    """Test that normal conversations without orphaned toolResults are unaffected."""
-    messages = [
-        {"role": "user", "content": [{"text": "Hello"}]},
-        {"role": "assistant", "content": [{"text": "Hi there!"}]},
-        {"role": "user", "content": [{"text": "How are you?"}]},
-    ]
-
-    fixed_messages = session_manager._fix_broken_tool_use(messages)
-
-    # Should remain unchanged
-    assert fixed_messages == messages
-=======
 # ============================================================================
 # BidiAgent Session Tests
 # ============================================================================
@@ -589,4 +552,40 @@
 
     # Verify all messages restored (offset=0, no removed_message_count)
     assert len(mock_bidi_agent.messages) == 5
->>>>>>> 62534def
+
+
+def test_fix_broken_tool_use_removes_orphaned_tool_result_at_start(session_manager):
+    """Test that orphaned toolResult at the start of conversation is removed."""
+    messages = [
+        {
+            "role": "user",
+            "content": [
+                {"toolResult": {"toolUseId": "orphaned-result-123", "status": "success", "content": [{"text": "Seattle, USA"}]}}
+            ],
+        },
+        {"role": "assistant", "content": [{"text": "You live in Seattle, USA."}]},
+        {"role": "user", "content": [{"text": "I like pizza"}]},
+    ]
+
+    fixed_messages = session_manager._fix_broken_tool_use(messages)
+
+    # Should remove the first message with orphaned toolResult
+    assert len(fixed_messages) == 2
+    assert fixed_messages[0]["role"] == "assistant"
+    assert fixed_messages[0]["content"][0]["text"] == "You live in Seattle, USA."
+    assert fixed_messages[1]["role"] == "user"
+    assert fixed_messages[1]["content"][0]["text"] == "I like pizza"
+
+
+def test_fix_broken_tool_use_does_not_affect_normal_conversations(session_manager):
+    """Test that normal conversations without orphaned toolResults are unaffected."""
+    messages = [
+        {"role": "user", "content": [{"text": "Hello"}]},
+        {"role": "assistant", "content": [{"text": "Hi there!"}]},
+        {"role": "user", "content": [{"text": "How are you?"}]},
+    ]
+
+    fixed_messages = session_manager._fix_broken_tool_use(messages)
+
+    # Should remain unchanged
+    assert fixed_messages == messages