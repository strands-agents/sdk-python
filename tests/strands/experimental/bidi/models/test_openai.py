--- conflicted
+++ resolved
@@ -95,11 +95,7 @@
     assert model_default.api_key == "test-key"
 
     # Test with custom model
-<<<<<<< HEAD
-    model_custom = BidiOpenAIRealtimeModel(model=model_name, api_key=api_key)
-=======
     model_custom = BidiOpenAIRealtimeModel(model_id=model_name, api_key=api_key)
->>>>>>> f03b73b7
     assert model_custom.model_id == model_name
     assert model_custom.api_key == api_key
 
