import concurrent
import unittest.mock
from unittest.mock import ANY, MagicMock, call, patch

import pytest

import strands
import strands.telemetry
from strands.event_loop.event_loop import run_tool
from strands.experimental.hooks import (
    AfterModelInvocationEvent,
    AfterToolInvocationEvent,
    BeforeModelInvocationEvent,
    BeforeToolInvocationEvent,
    HookProvider,
    HookRegistry,
)
from strands.telemetry.metrics import EventLoopMetrics
from strands.tools.registry import ToolRegistry
from strands.types.exceptions import ContextWindowOverflowException, EventLoopException, ModelThrottledException
from tests.fixtures.mock_hook_provider import MockHookProvider


@pytest.fixture
def mock_time():
    with unittest.mock.patch.object(strands.event_loop.event_loop, "time") as mock:
        yield mock


@pytest.fixture
def model():
    return unittest.mock.Mock()


@pytest.fixture
def system_prompt():
    return "p1"


@pytest.fixture
def messages():
    return [{"role": "user", "content": [{"text": "Hello"}]}]


@pytest.fixture
def tool_registry():
    return ToolRegistry()


@pytest.fixture
def thread_pool():
    return concurrent.futures.ThreadPoolExecutor(max_workers=1)


@pytest.fixture
def tool(tool_registry):
    @strands.tool
    def tool_for_testing(random_string: str):
        return random_string

    tool_registry.register_tool(tool_for_testing)

    return tool_for_testing


@pytest.fixture
def tool_times_2(tool_registry):
    @strands.tools.tool
    def multiply_by_2(x: int) -> int:
        return x * 2

    tool_registry.register_tool(multiply_by_2)

    return multiply_by_2


@pytest.fixture
def tool_times_5(tool_registry):
    @strands.tools.tool
    def multiply_by_5(x: int) -> int:
        return x * 5

    tool_registry.register_tool(multiply_by_5)

    return multiply_by_5


@pytest.fixture
def tool_stream(tool):
    return [
        {
            "contentBlockStart": {
                "start": {
                    "toolUse": {
                        "toolUseId": "t1",
                        "name": tool.tool_spec["name"],
                    },
                },
            },
        },
        {"contentBlockDelta": {"delta": {"toolUse": {"input": '{"random_string": "abcdEfghI123"}'}}}},
        {"contentBlockStop": {}},
        {"messageStop": {"stopReason": "tool_use"}},
    ]


@pytest.fixture
def hook_registry():
    return HookRegistry()


@pytest.fixture
def hook_provider(hook_registry):
    provider = MockHookProvider(
        event_types=[
            BeforeToolInvocationEvent,
            AfterToolInvocationEvent,
            BeforeModelInvocationEvent,
            AfterModelInvocationEvent,
        ]
    )
    hook_registry.add_hook(provider)
    return provider


@pytest.fixture
def agent(model, system_prompt, messages, tool_registry, thread_pool, hook_registry):
    mock = unittest.mock.Mock(name="agent")
    mock.config.cache_points = []
    mock.model = model
    mock.system_prompt = system_prompt
    mock.messages = messages
    mock.tool_registry = tool_registry
    mock.thread_pool = thread_pool
    mock.event_loop_metrics = EventLoopMetrics()
    mock._hooks = hook_registry

    return mock


@pytest.fixture
def mock_tracer():
    tracer = MagicMock()
    tracer.start_event_loop_cycle_span.return_value = MagicMock()
    tracer.start_model_invoke_span.return_value = MagicMock()
    return tracer


@pytest.mark.asyncio
async def test_event_loop_cycle_text_response(
    agent,
    model,
    agenerator,
    alist,
):
    model.stream.return_value = agenerator(
        [
            {"contentBlockDelta": {"delta": {"text": "test text"}}},
            {"contentBlockStop": {}},
        ]
    )

    stream = strands.event_loop.event_loop.event_loop_cycle(
        agent=agent,
        kwargs={},
    )
    events = await alist(stream)
    tru_stop_reason, tru_message, _, tru_request_state = events[-1]["stop"]

    exp_stop_reason = "end_turn"
    exp_message = {"role": "assistant", "content": [{"text": "test text"}]}
    exp_request_state = {}

    assert tru_stop_reason == exp_stop_reason and tru_message == exp_message and tru_request_state == exp_request_state


@pytest.mark.asyncio
async def test_event_loop_cycle_text_response_throttling(
    mock_time,
    agent,
    model,
    agenerator,
    alist,
):
    model.stream.side_effect = [
        ModelThrottledException("ThrottlingException | ConverseStream"),
        agenerator(
            [
                {"contentBlockDelta": {"delta": {"text": "test text"}}},
                {"contentBlockStop": {}},
            ]
        ),
    ]

    stream = strands.event_loop.event_loop.event_loop_cycle(
        agent=agent,
        kwargs={},
    )
    events = await alist(stream)
    tru_stop_reason, tru_message, _, tru_request_state = events[-1]["stop"]

    exp_stop_reason = "end_turn"
    exp_message = {"role": "assistant", "content": [{"text": "test text"}]}
    exp_request_state = {}

    assert tru_stop_reason == exp_stop_reason and tru_message == exp_message and tru_request_state == exp_request_state
    # Verify that sleep was called once with the initial delay
    mock_time.sleep.assert_called_once()


@pytest.mark.asyncio
async def test_event_loop_cycle_exponential_backoff(
    mock_time,
    agent,
    model,
    agenerator,
    alist,
):
    """Test that the exponential backoff works correctly with multiple retries."""
    # Set up the model to raise throttling exceptions multiple times before succeeding
    model.stream.side_effect = [
        ModelThrottledException("ThrottlingException | ConverseStream"),
        ModelThrottledException("ThrottlingException | ConverseStream"),
        ModelThrottledException("ThrottlingException | ConverseStream"),
        agenerator(
            [
                {"contentBlockDelta": {"delta": {"text": "test text"}}},
                {"contentBlockStop": {}},
            ]
        ),
    ]

    stream = strands.event_loop.event_loop.event_loop_cycle(
        agent=agent,
        kwargs={},
    )
    events = await alist(stream)
    tru_stop_reason, tru_message, _, tru_request_state = events[-1]["stop"]

    # Verify the final response
    assert tru_stop_reason == "end_turn"
    assert tru_message == {"role": "assistant", "content": [{"text": "test text"}]}
    assert tru_request_state == {}

    # Verify that sleep was called with increasing delays
    # Initial delay is 4, then 8, then 16
    assert mock_time.sleep.call_count == 3
    assert mock_time.sleep.call_args_list == [call(4), call(8), call(16)]


@pytest.mark.asyncio
async def test_event_loop_cycle_text_response_throttling_exceeded(
    mock_time,
    agent,
    model,
    alist,
):
    model.stream.side_effect = [
        ModelThrottledException("ThrottlingException | ConverseStream"),
        ModelThrottledException("ThrottlingException | ConverseStream"),
        ModelThrottledException("ThrottlingException | ConverseStream"),
        ModelThrottledException("ThrottlingException | ConverseStream"),
        ModelThrottledException("ThrottlingException | ConverseStream"),
        ModelThrottledException("ThrottlingException | ConverseStream"),
    ]

    with pytest.raises(ModelThrottledException):
        stream = strands.event_loop.event_loop.event_loop_cycle(
            agent=agent,
            kwargs={},
        )
        await alist(stream)

    mock_time.sleep.assert_has_calls(
        [
            call(4),
            call(8),
            call(16),
            call(32),
            call(64),
        ]
    )


@pytest.mark.asyncio
async def test_event_loop_cycle_text_response_error(
    agent,
    model,
    alist,
):
    model.stream.side_effect = RuntimeError("Unhandled error")

    with pytest.raises(RuntimeError):
        stream = strands.event_loop.event_loop.event_loop_cycle(
            agent=agent,
            kwargs={},
        )
        await alist(stream)


@pytest.mark.asyncio
async def test_event_loop_cycle_tool_result(
    agent,
    model,
    system_prompt,
    messages,
    tool_stream,
    tool_registry,
    agenerator,
    alist,
):
    model.stream.side_effect = [
        agenerator(tool_stream),
        agenerator(
            [
                {"contentBlockDelta": {"delta": {"text": "test text"}}},
                {"contentBlockStop": {}},
            ]
        ),
    ]

    stream = strands.event_loop.event_loop.event_loop_cycle(
        agent=agent,
        kwargs={},
    )
    events = await alist(stream)
    tru_stop_reason, tru_message, _, tru_request_state = events[-1]["stop"]

    exp_stop_reason = "end_turn"
    exp_message = {"role": "assistant", "content": [{"text": "test text"}]}
    exp_request_state = {}

    assert tru_stop_reason == exp_stop_reason and tru_message == exp_message and tru_request_state == exp_request_state

    model.stream.assert_called_with(
        [
            {"role": "user", "content": [{"text": "Hello"}]},
            {
                "role": "assistant",
                "content": [
                    {
                        "toolUse": {
                            "toolUseId": "t1",
                            "name": "tool_for_testing",
                            "input": {"random_string": "abcdEfghI123"},
                        }
                    }
                ],
            },
            {
                "role": "user",
                "content": [
                    {
                        "toolResult": {
                            "toolUseId": "t1",
                            "status": "success",
                            "content": [{"text": "abcdEfghI123"}],
                        },
                    },
                ],
            },
            {"role": "assistant", "content": [{"text": "test text"}]},
        ],
        tool_registry.get_all_tool_specs(),
        "p1",
    )


@pytest.mark.asyncio
async def test_event_loop_cycle_tool_result_error(
    agent,
    model,
    tool_stream,
    agenerator,
    alist,
):
    model.stream.side_effect = [agenerator(tool_stream)]

    with pytest.raises(EventLoopException):
        stream = strands.event_loop.event_loop.event_loop_cycle(
            agent=agent,
            kwargs={},
        )
        await alist(stream)


@pytest.mark.asyncio
async def test_event_loop_cycle_tool_result_no_tool_handler(
    agent,
    model,
    tool_stream,
    agenerator,
    alist,
):
    model.stream.side_effect = [agenerator(tool_stream)]
    # Set tool_handler to None for this test
    agent.tool_handler = None

    with pytest.raises(EventLoopException):
        stream = strands.event_loop.event_loop.event_loop_cycle(
            agent=agent,
            kwargs={},
        )
        await alist(stream)


@pytest.mark.asyncio
<<<<<<< HEAD
async def test_event_loop_cycle_tool_result_no_tool_config(
    agent,
    model,
    tool_stream,
    agenerator,
    alist,
):
    model.stream.side_effect = [agenerator(tool_stream)]
    # Set tool_config to None for this test
    agent.tool_config = None

    with pytest.raises(EventLoopException):
        stream = strands.event_loop.event_loop.event_loop_cycle(
            agent=agent,
            kwargs={},
        )
        await alist(stream)


@pytest.mark.asyncio
=======
>>>>>>> 1b83c5f8
async def test_event_loop_cycle_stop(
    agent,
    model,
    tool,
    agenerator,
    alist,
):
    model.stream.side_effect = [
        agenerator(
            [
                {
                    "contentBlockStart": {
                        "start": {
                            "toolUse": {
                                "toolUseId": "t1",
                                "name": tool.tool_spec["name"],
                            },
                        },
                    },
                },
                {"contentBlockStop": {}},
                {"messageStop": {"stopReason": "tool_use"}},
            ]
        ),
    ]

    stream = strands.event_loop.event_loop.event_loop_cycle(
        agent=agent,
        kwargs={"request_state": {"stop_event_loop": True}},
    )
    events = await alist(stream)
    tru_stop_reason, tru_message, _, tru_request_state = events[-1]["stop"]

    exp_stop_reason = "tool_use"
    exp_message = {
        "role": "assistant",
        "content": [
            {
                "toolUse": {
                    "input": {},
                    "name": "tool_for_testing",
                    "toolUseId": "t1",
                }
            }
        ],
    }
    exp_request_state = {"stop_event_loop": True}

    assert tru_stop_reason == exp_stop_reason and tru_message == exp_message and tru_request_state == exp_request_state


@pytest.mark.asyncio
async def test_cycle_exception(
    agent,
    model,
    tool_stream,
    agenerator,
):
    model.stream.side_effect = [
        agenerator(tool_stream),
        agenerator(tool_stream),
        agenerator(tool_stream),
        ValueError("Invalid error presented"),
    ]

    tru_stop_event = None
    exp_stop_event = {"callback": {"force_stop": True, "force_stop_reason": "Invalid error presented"}}

    with pytest.raises(EventLoopException):
        stream = strands.event_loop.event_loop.event_loop_cycle(
            agent=agent,
            kwargs={},
        )
        async for event in stream:
            tru_stop_event = event

    assert tru_stop_event == exp_stop_event


@patch("strands.event_loop.event_loop.get_tracer")
@pytest.mark.asyncio
async def test_event_loop_cycle_creates_spans(
    mock_get_tracer,
    agent,
    model,
    mock_tracer,
    agenerator,
    alist,
):
    # Setup
    mock_get_tracer.return_value = mock_tracer
    cycle_span = MagicMock()
    mock_tracer.start_event_loop_cycle_span.return_value = cycle_span
    model_span = MagicMock()
    mock_tracer.start_model_invoke_span.return_value = model_span

    model.stream.return_value = agenerator(
        [
            {"contentBlockDelta": {"delta": {"text": "test text"}}},
            {"contentBlockStop": {}},
        ]
    )

    # Call event_loop_cycle
    stream = strands.event_loop.event_loop.event_loop_cycle(
        agent=agent,
        kwargs={},
    )
    await alist(stream)

    # Verify tracer methods were called correctly
    mock_get_tracer.assert_called_once()
    mock_tracer.start_event_loop_cycle_span.assert_called_once()
    mock_tracer.start_model_invoke_span.assert_called_once()
    mock_tracer.end_model_invoke_span.assert_called_once()
    mock_tracer.end_event_loop_cycle_span.assert_called_once()


@patch("strands.event_loop.event_loop.get_tracer")
@pytest.mark.asyncio
async def test_event_loop_tracing_with_model_error(
    mock_get_tracer,
    agent,
    model,
    mock_tracer,
    alist,
):
    # Setup
    mock_get_tracer.return_value = mock_tracer
    cycle_span = MagicMock()
    mock_tracer.start_event_loop_cycle_span.return_value = cycle_span
    model_span = MagicMock()
    mock_tracer.start_model_invoke_span.return_value = model_span

    # Set up model to raise an exception
    model.stream.side_effect = ContextWindowOverflowException("Input too long")

    # Call event_loop_cycle, expecting it to handle the exception
    with pytest.raises(ContextWindowOverflowException):
        stream = strands.event_loop.event_loop.event_loop_cycle(
            agent=agent,
            kwargs={},
        )
        await alist(stream)

    # Verify error handling span methods were called
    mock_tracer.end_span_with_error.assert_called_once_with(model_span, "Input too long", model.stream.side_effect)


@patch("strands.event_loop.event_loop.get_tracer")
@pytest.mark.asyncio
async def test_event_loop_tracing_with_tool_execution(
    mock_get_tracer,
    agent,
    model,
    tool_stream,
    mock_tracer,
    agenerator,
    alist,
):
    # Setup
    mock_get_tracer.return_value = mock_tracer
    cycle_span = MagicMock()
    mock_tracer.start_event_loop_cycle_span.return_value = cycle_span
    model_span = MagicMock()
    mock_tracer.start_model_invoke_span.return_value = model_span

    # Set up model to return tool use and then text response
    model.stream.side_effect = [
        agenerator(tool_stream),
        agenerator(
            [
                {"contentBlockDelta": {"delta": {"text": "test text"}}},
                {"contentBlockStop": {}},
            ]
        ),
    ]

    # Call event_loop_cycle which should execute a tool
    stream = strands.event_loop.event_loop.event_loop_cycle(
        agent=agent,
        kwargs={},
    )
    await alist(stream)

    # Verify the parent_span parameter is passed to run_tools
    # At a minimum, verify both model spans were created (one for each model invocation)
    assert mock_tracer.start_model_invoke_span.call_count == 2
    assert mock_tracer.end_model_invoke_span.call_count == 2


@patch("strands.event_loop.event_loop.get_tracer")
@pytest.mark.asyncio
async def test_event_loop_tracing_with_throttling_exception(
    mock_get_tracer,
    agent,
    model,
    mock_tracer,
    agenerator,
    alist,
):
    # Setup
    mock_get_tracer.return_value = mock_tracer
    cycle_span = MagicMock()
    mock_tracer.start_event_loop_cycle_span.return_value = cycle_span
    model_span = MagicMock()
    mock_tracer.start_model_invoke_span.return_value = model_span

    # Set up model to raise a throttling exception and then succeed
    model.stream.side_effect = [
        ModelThrottledException("Throttling Error"),
        agenerator(
            [
                {"contentBlockDelta": {"delta": {"text": "test text"}}},
                {"contentBlockStop": {}},
            ]
        ),
    ]

    # Mock the time.sleep function to speed up the test
    with patch("strands.event_loop.event_loop.time.sleep"):
        stream = strands.event_loop.event_loop.event_loop_cycle(
            agent=agent,
            kwargs={},
        )
        await alist(stream)

    # Verify error span was created for the throttling exception
    assert mock_tracer.end_span_with_error.call_count == 1
    # Verify span was created for the successful retry
    assert mock_tracer.start_model_invoke_span.call_count == 2
    assert mock_tracer.end_model_invoke_span.call_count == 1


@patch("strands.event_loop.event_loop.get_tracer")
@pytest.mark.asyncio
async def test_event_loop_cycle_with_parent_span(
    mock_get_tracer,
    agent,
    model,
    messages,
    mock_tracer,
    agenerator,
    alist,
):
    # Setup
    mock_get_tracer.return_value = mock_tracer
    parent_span = MagicMock()
    cycle_span = MagicMock()
    mock_tracer.start_event_loop_cycle_span.return_value = cycle_span

    model.stream.return_value = agenerator(
        [
            {"contentBlockDelta": {"delta": {"text": "test text"}}},
            {"contentBlockStop": {}},
        ]
    )

    # Set the parent span for this test
    agent.trace_span = parent_span

    # Call event_loop_cycle with a parent span
    stream = strands.event_loop.event_loop.event_loop_cycle(
        agent=agent,
        kwargs={},
    )
    await alist(stream)

    # Verify parent_span was used when creating cycle span
    mock_tracer.start_event_loop_cycle_span.assert_called_once_with(
        event_loop_kwargs=unittest.mock.ANY, parent_span=parent_span, messages=messages
    )


@pytest.mark.asyncio
async def test_request_state_initialization(alist):
    # Create a mock agent
    mock_agent = MagicMock()
    mock_agent.event_loop_metrics.start_cycle.return_value = (0, MagicMock())

    # Call without providing request_state
    stream = strands.event_loop.event_loop.event_loop_cycle(
        agent=mock_agent,
        kwargs={},
    )
    events = await alist(stream)
    _, _, _, tru_request_state = events[-1]["stop"]

    # Verify request_state was initialized to empty dict
    assert tru_request_state == {}

    # Call with pre-existing request_state
    initial_request_state = {"key": "value"}
    stream = strands.event_loop.event_loop.event_loop_cycle(
        agent=mock_agent,
        kwargs={"request_state": initial_request_state},
    )
    events = await alist(stream)
    _, _, _, tru_request_state = events[-1]["stop"]

    # Verify existing request_state was preserved
    assert tru_request_state == initial_request_state


@pytest.mark.asyncio
async def test_prepare_next_cycle_in_tool_execution(agent, model, tool_stream, agenerator, alist):
    """Test that cycle ID and metrics are properly updated during tool execution."""
    model.stream.side_effect = [
        agenerator(tool_stream),
        agenerator(
            [
                {"contentBlockStop": {}},
            ]
        ),
    ]

    # Create a mock for recurse_event_loop to capture the kwargs passed to it
    with unittest.mock.patch.object(strands.event_loop.event_loop, "recurse_event_loop") as mock_recurse:
        # Set up mock to return a valid response
        mock_recurse.return_value = agenerator(
            [
                (
                    "end_turn",
                    {"role": "assistant", "content": [{"text": "test text"}]},
                    strands.telemetry.metrics.EventLoopMetrics(),
                    {},
                ),
            ]
        )

        # Call event_loop_cycle which should execute a tool and then call recurse_event_loop
        stream = strands.event_loop.event_loop.event_loop_cycle(
            agent=agent,
            kwargs={},
        )
        await alist(stream)

        assert mock_recurse.called

        # Verify required properties are present
        recursive_args = mock_recurse.call_args[1]
        assert "event_loop_parent_cycle_id" in recursive_args["kwargs"]
        assert recursive_args["kwargs"]["event_loop_parent_cycle_id"] == recursive_args["kwargs"]["event_loop_cycle_id"]


@pytest.mark.asyncio
async def test_run_tool(agent, tool, alist):
    process = run_tool(
        agent,
        tool_use={"toolUseId": "tool_use_id", "name": tool.tool_name, "input": {"random_string": "a_string"}},
        kwargs={},
    )

    tru_result = (await alist(process))[-1]
    exp_result = {"toolUseId": "tool_use_id", "status": "success", "content": [{"text": "a_string"}]}

    assert tru_result == exp_result


@pytest.mark.asyncio
async def test_run_tool_missing_tool(agent, alist):
    process = run_tool(
        agent,
        tool_use={"toolUseId": "missing", "name": "missing", "input": {}},
        kwargs={},
    )

    tru_events = await alist(process)
    exp_events = [
        {
            "toolUseId": "missing",
            "status": "error",
            "content": [{"text": "Unknown tool: missing"}],
        },
    ]

    assert tru_events == exp_events


@pytest.mark.asyncio
async def test_run_tool_hooks(agent, hook_provider, tool_times_2, alist):
    """Test that the correct hooks are emitted."""

    process = run_tool(
        agent=agent,
        tool_use={"toolUseId": "test", "name": tool_times_2.tool_name, "input": {"x": 5}},
        kwargs={},
    )
    await alist(process)

    assert len(hook_provider.events_received) == 2

    assert hook_provider.events_received[0] == BeforeToolInvocationEvent(
        agent=agent,
        selected_tool=tool_times_2,
        tool_use={"input": {"x": 5}, "name": "multiply_by_2", "toolUseId": "test"},
        kwargs=ANY,
    )

    assert hook_provider.events_received[1] == AfterToolInvocationEvent(
        agent=agent,
        selected_tool=tool_times_2,
        exception=None,
        tool_use={"toolUseId": "test", "name": tool_times_2.tool_name, "input": {"x": 5}},
        result={"toolUseId": "test", "status": "success", "content": [{"text": "10"}]},
        kwargs=ANY,
    )


@pytest.mark.asyncio
async def test_run_tool_hooks_on_missing_tool(agent, hook_provider, alist):
    """Test that AfterToolInvocation hook is invoked even when tool throws exception."""
    process = run_tool(
        agent=agent,
        tool_use={"toolUseId": "test", "name": "missing_tool", "input": {"x": 5}},
        kwargs={},
    )
    await alist(process)

    assert len(hook_provider.events_received) == 2

    assert hook_provider.events_received[0] == BeforeToolInvocationEvent(
        agent=agent,
        selected_tool=None,
        tool_use={"input": {"x": 5}, "name": "missing_tool", "toolUseId": "test"},
        kwargs=ANY,
    )

    assert hook_provider.events_received[1] == AfterToolInvocationEvent(
        agent=agent,
        selected_tool=None,
        tool_use={"input": {"x": 5}, "name": "missing_tool", "toolUseId": "test"},
        kwargs=ANY,
        result={"content": [{"text": "Unknown tool: missing_tool"}], "status": "error", "toolUseId": "test"},
        exception=None,
    )


@pytest.mark.asyncio
async def test_run_tool_hook_after_tool_invocation_on_exception(agent, tool_registry, hook_provider, alist):
    """Test that AfterToolInvocation hook is invoked even when tool throws exception."""
    error = ValueError("Tool failed")

    failing_tool = MagicMock()
    failing_tool.tool_name = "failing_tool"

    failing_tool.stream.side_effect = error

    tool_registry.register_tool(failing_tool)

    process = run_tool(
        agent=agent,
        tool_use={"toolUseId": "test", "name": "failing_tool", "input": {"x": 5}},
        kwargs={},
    )
    await alist(process)

    assert hook_provider.events_received[1] == AfterToolInvocationEvent(
        agent=agent,
        selected_tool=failing_tool,
        tool_use={"input": {"x": 5}, "name": "failing_tool", "toolUseId": "test"},
        kwargs=ANY,
        result={"content": [{"text": "Error: Tool failed"}], "status": "error", "toolUseId": "test"},
        exception=error,
    )


@pytest.mark.asyncio
async def test_run_tool_hook_before_tool_invocation_updates(agent, tool_times_5, hook_registry, hook_provider, alist):
    """Test that modifying properties on BeforeToolInvocation takes effect."""

    updated_tool_use = {"toolUseId": "modified", "name": "replacement_tool", "input": {"x": 3}}

    def modify_hook(event: BeforeToolInvocationEvent):
        # Modify selected_tool to use replacement_tool
        event.selected_tool = tool_times_5
        # Modify tool_use to change toolUseId
        event.tool_use = updated_tool_use

    hook_registry.add_callback(BeforeToolInvocationEvent, modify_hook)

    process = run_tool(
        agent=agent,
        tool_use={"toolUseId": "original", "name": "original_tool", "input": {"x": 1}},
        kwargs={},
    )
    result = (await alist(process))[-1]

    # Should use replacement_tool (5 * 3 = 15) instead of original_tool (1 * 2 = 2)
    assert result == {"toolUseId": "modified", "status": "success", "content": [{"text": "15"}]}

    assert hook_provider.events_received[1] == AfterToolInvocationEvent(
        agent=agent,
        selected_tool=tool_times_5,
        tool_use=updated_tool_use,
        kwargs=ANY,
        result={"content": [{"text": "15"}], "status": "success", "toolUseId": "modified"},
        exception=None,
    )


@pytest.mark.asyncio
async def test_run_tool_hook_after_tool_invocation_updates(agent, tool_times_2, hook_registry, alist):
    """Test that modifying properties on AfterToolInvocation takes effect."""

    updated_result = {"toolUseId": "modified", "status": "success", "content": [{"text": "modified_result"}]}

    def modify_hook(event: AfterToolInvocationEvent):
        # Modify result to change the output
        event.result = updated_result

    hook_registry.add_callback(AfterToolInvocationEvent, modify_hook)

    process = run_tool(
        agent=agent,
        tool_use={"toolUseId": "test", "name": tool_times_2.tool_name, "input": {"x": 5}},
        kwargs={},
    )

    result = (await alist(process))[-1]
    assert result == updated_result


@pytest.mark.asyncio
async def test_run_tool_hook_after_tool_invocation_updates_with_missing_tool(agent, hook_registry, alist):
    """Test that modifying properties on AfterToolInvocation takes effect."""

    updated_result = {"toolUseId": "modified", "status": "success", "content": [{"text": "modified_result"}]}

    def modify_hook(event: AfterToolInvocationEvent):
        # Modify result to change the output
        event.result = updated_result

    hook_registry.add_callback(AfterToolInvocationEvent, modify_hook)

    process = run_tool(
        agent=agent,
        tool_use={"toolUseId": "test", "name": "missing_tool", "input": {"x": 5}},
        kwargs={},
    )

    result = (await alist(process))[-1]
    assert result == updated_result


@pytest.mark.asyncio
async def test_run_tool_hook_update_result_with_missing_tool(agent, tool_registry, hook_registry, alist):
    """Test that modifying properties on AfterToolInvocation takes effect."""

    @strands.tool
    def test_quota():
        return "9"

    tool_registry.register_tool(test_quota)

    class ExampleProvider(HookProvider):
        def register_hooks(self, registry: "HookRegistry") -> None:
            registry.add_callback(BeforeToolInvocationEvent, self.before_tool_call)
            registry.add_callback(AfterToolInvocationEvent, self.after_tool_call)

        def before_tool_call(self, event: BeforeToolInvocationEvent):
            if event.tool_use.get("name") == "test_quota":
                event.selected_tool = None

        def after_tool_call(self, event: AfterToolInvocationEvent):
            if event.tool_use.get("name") == "test_quota":
                event.result = {
                    "status": "error",
                    "toolUseId": "test",
                    "content": [{"text": "This tool has been used too many times!"}],
                }

    hook_registry.add_hook(ExampleProvider())

    with patch.object(strands.event_loop.event_loop, "logger") as mock_logger:
        process = run_tool(
            agent=agent,
            tool_use={"toolUseId": "test", "name": "test_quota", "input": {"x": 5}},
            kwargs={},
        )

        result = (await alist(process))[-1]

    assert result == {
        "status": "error",
        "toolUseId": "test",
        "content": [{"text": "This tool has been used too many times!"}],
    }

    assert mock_logger.debug.call_args_list == [
        call("tool_use=<%s> | streaming", {"toolUseId": "test", "name": "test_quota", "input": {"x": 5}}),
        call(
            "tool_name=<%s>, tool_use_id=<%s> | a hook resulted in a non-existing tool call",
            "test_quota",
            "test",
        ),
    ]


@pytest.mark.asyncio
async def test_event_loop_cycle_exception_model_hooks(mock_time, agent, model, agenerator, alist, hook_provider):
    """Test that model hooks are correctly emitted even when throttled."""
    # Set up the model to raise throttling exceptions multiple times before succeeding
    exception = ModelThrottledException("ThrottlingException | ConverseStream")
    model.converse.side_effect = [
        exception,
        exception,
        exception,
        agenerator(
            [
                {"contentBlockDelta": {"delta": {"text": "test text"}}},
                {"contentBlockStop": {}},
            ]
        ),
    ]

    stream = strands.event_loop.event_loop.event_loop_cycle(
        agent=agent,
        kwargs={},
    )
    await alist(stream)

    count, events = hook_provider.get_events()

    assert count == 8

    # 1st call - throttled
    assert next(events) == BeforeModelInvocationEvent(agent=agent)
    assert next(events) == AfterModelInvocationEvent(agent=agent, stop_response=None, exception=exception)

    # 2nd call - throttled
    assert next(events) == BeforeModelInvocationEvent(agent=agent)
    assert next(events) == AfterModelInvocationEvent(agent=agent, stop_response=None, exception=exception)

    # 3rd call - throttled
    assert next(events) == BeforeModelInvocationEvent(agent=agent)
    assert next(events) == AfterModelInvocationEvent(agent=agent, stop_response=None, exception=exception)

    # 4th call - successful
    assert next(events) == BeforeModelInvocationEvent(agent=agent)
    assert next(events) == AfterModelInvocationEvent(
        agent=agent,
        stop_response=AfterModelInvocationEvent.ModelStopResponse(
            message={"content": [{"text": "test text"}], "role": "assistant"}, stop_reason="end_turn"
        ),
        exception=None,
    )<|MERGE_RESOLUTION|>--- conflicted
+++ resolved
@@ -405,29 +405,6 @@
 
 
 @pytest.mark.asyncio
-<<<<<<< HEAD
-async def test_event_loop_cycle_tool_result_no_tool_config(
-    agent,
-    model,
-    tool_stream,
-    agenerator,
-    alist,
-):
-    model.stream.side_effect = [agenerator(tool_stream)]
-    # Set tool_config to None for this test
-    agent.tool_config = None
-
-    with pytest.raises(EventLoopException):
-        stream = strands.event_loop.event_loop.event_loop_cycle(
-            agent=agent,
-            kwargs={},
-        )
-        await alist(stream)
-
-
-@pytest.mark.asyncio
-=======
->>>>>>> 1b83c5f8
 async def test_event_loop_cycle_stop(
     agent,
     model,
@@ -1032,7 +1009,7 @@
     """Test that model hooks are correctly emitted even when throttled."""
     # Set up the model to raise throttling exceptions multiple times before succeeding
     exception = ModelThrottledException("ThrottlingException | ConverseStream")
-    model.converse.side_effect = [
+    model.stream.side_effect = [
         exception,
         exception,
         exception,
