import concurrent
import unittest.mock
from unittest.mock import MagicMock, call, patch

import pytest

import strands
import strands.telemetry
from strands.handlers.tool_handler import AgentToolHandler
from strands.telemetry.metrics import EventLoopMetrics
from strands.tools.registry import ToolRegistry
from strands.types.exceptions import ContextWindowOverflowException, EventLoopException, ModelThrottledException


@pytest.fixture
def mock_time():
    with unittest.mock.patch.object(strands.event_loop.event_loop, "time") as mock:
        yield mock


@pytest.fixture
def model():
    return unittest.mock.Mock()


@pytest.fixture
def system_prompt():
    return "p1"


@pytest.fixture
def messages():
    return [{"role": "user", "content": [{"text": "Hello"}]}]


@pytest.fixture
def tool_config():
    return {"tools": [{"toolSpec": {"name": "tool_for_testing"}}], "toolChoice": {"auto": {}}}


@pytest.fixture
def tool_registry():
    return ToolRegistry()


@pytest.fixture
def tool_handler(tool_registry):
    return AgentToolHandler(tool_registry)


@pytest.fixture
def thread_pool():
    return concurrent.futures.ThreadPoolExecutor(max_workers=1)


@pytest.fixture
def tool(tool_registry):
    @strands.tools.tool
    def tool_for_testing(random_string: str) -> str:
        return random_string

    tool_registry.register_tool(tool_for_testing)

    return tool_for_testing


@pytest.fixture
def tool_stream(tool):
    return [
        {
            "contentBlockStart": {
                "start": {
                    "toolUse": {
                        "toolUseId": "t1",
                        "name": tool.tool_spec["name"],
                    },
                },
            },
        },
        {"contentBlockDelta": {"delta": {"toolUse": {"input": '{"random_string": "abcdEfghI123"}'}}}},
        {"contentBlockStop": {}},
        {"messageStop": {"stopReason": "tool_use"}},
    ]


@pytest.fixture
def agent():
    mock = unittest.mock.Mock()
    mock.config.cache_points = []

    return mock


@pytest.fixture
def mock_tracer():
    tracer = MagicMock()
    tracer.start_event_loop_cycle_span.return_value = MagicMock()
    tracer.start_model_invoke_span.return_value = MagicMock()
    return tracer


@pytest.mark.asyncio
async def test_event_loop_cycle_text_response(
    model,
    system_prompt,
    messages,
    tool_config,
    tool_handler,
<<<<<<< HEAD
    tool_execution_handler,
    agenerator,
    alist,
=======
    thread_pool,
>>>>>>> 52677ab6
):
    model.converse.return_value = agenerator(
        [
            {"contentBlockDelta": {"delta": {"text": "test text"}}},
            {"contentBlockStop": {}},
        ]
    )

    stream = strands.event_loop.event_loop.event_loop_cycle(
        model=model,
        system_prompt=system_prompt,
        messages=messages,
        tool_config=tool_config,
        tool_handler=tool_handler,
        thread_pool=thread_pool,
        event_loop_metrics=EventLoopMetrics(),
        event_loop_parent_span=None,
        kwargs={},
    )
    events = await alist(stream)
    tru_stop_reason, tru_message, _, tru_request_state = events[-1]["stop"]

    exp_stop_reason = "end_turn"
    exp_message = {"role": "assistant", "content": [{"text": "test text"}]}
    exp_request_state = {}

    assert tru_stop_reason == exp_stop_reason and tru_message == exp_message and tru_request_state == exp_request_state


@pytest.mark.asyncio
async def test_event_loop_cycle_text_response_throttling(
    mock_time,
    model,
    system_prompt,
    messages,
    tool_config,
    tool_handler,
<<<<<<< HEAD
    tool_execution_handler,
    agenerator,
    alist,
=======
    thread_pool,
>>>>>>> 52677ab6
):
    model.converse.side_effect = [
        ModelThrottledException("ThrottlingException | ConverseStream"),
        agenerator(
            [
                {"contentBlockDelta": {"delta": {"text": "test text"}}},
                {"contentBlockStop": {}},
            ]
        ),
    ]

    stream = strands.event_loop.event_loop.event_loop_cycle(
        model=model,
        system_prompt=system_prompt,
        messages=messages,
        tool_config=tool_config,
        tool_handler=tool_handler,
        thread_pool=thread_pool,
        event_loop_metrics=EventLoopMetrics(),
        event_loop_parent_span=None,
        kwargs={},
    )
    events = await alist(stream)
    tru_stop_reason, tru_message, _, tru_request_state = events[-1]["stop"]

    exp_stop_reason = "end_turn"
    exp_message = {"role": "assistant", "content": [{"text": "test text"}]}
    exp_request_state = {}

    assert tru_stop_reason == exp_stop_reason and tru_message == exp_message and tru_request_state == exp_request_state
    # Verify that sleep was called once with the initial delay
    mock_time.sleep.assert_called_once()


@pytest.mark.asyncio
async def test_event_loop_cycle_exponential_backoff(
    mock_time,
    model,
    system_prompt,
    messages,
    tool_config,
    tool_handler,
<<<<<<< HEAD
    tool_execution_handler,
    agenerator,
    alist,
=======
    thread_pool,
>>>>>>> 52677ab6
):
    """Test that the exponential backoff works correctly with multiple retries."""
    # Set up the model to raise throttling exceptions multiple times before succeeding
    model.converse.side_effect = [
        ModelThrottledException("ThrottlingException | ConverseStream"),
        ModelThrottledException("ThrottlingException | ConverseStream"),
        ModelThrottledException("ThrottlingException | ConverseStream"),
        agenerator(
            [
                {"contentBlockDelta": {"delta": {"text": "test text"}}},
                {"contentBlockStop": {}},
            ]
        ),
    ]

    stream = strands.event_loop.event_loop.event_loop_cycle(
        model=model,
        system_prompt=system_prompt,
        messages=messages,
        tool_config=tool_config,
        tool_handler=tool_handler,
        thread_pool=thread_pool,
        event_loop_metrics=EventLoopMetrics(),
        event_loop_parent_span=None,
        kwargs={},
    )
    events = await alist(stream)
    tru_stop_reason, tru_message, _, tru_request_state = events[-1]["stop"]

    # Verify the final response
    assert tru_stop_reason == "end_turn"
    assert tru_message == {"role": "assistant", "content": [{"text": "test text"}]}
    assert tru_request_state == {}

    # Verify that sleep was called with increasing delays
    # Initial delay is 4, then 8, then 16
    assert mock_time.sleep.call_count == 3
    assert mock_time.sleep.call_args_list == [call(4), call(8), call(16)]


@pytest.mark.asyncio
async def test_event_loop_cycle_text_response_throttling_exceeded(
    mock_time,
    model,
    system_prompt,
    messages,
    tool_config,
    tool_handler,
<<<<<<< HEAD
    tool_execution_handler,
    alist,
=======
    thread_pool,
>>>>>>> 52677ab6
):
    model.converse.side_effect = [
        ModelThrottledException("ThrottlingException | ConverseStream"),
        ModelThrottledException("ThrottlingException | ConverseStream"),
        ModelThrottledException("ThrottlingException | ConverseStream"),
        ModelThrottledException("ThrottlingException | ConverseStream"),
        ModelThrottledException("ThrottlingException | ConverseStream"),
        ModelThrottledException("ThrottlingException | ConverseStream"),
    ]

    with pytest.raises(ModelThrottledException):
        stream = strands.event_loop.event_loop.event_loop_cycle(
            model=model,
            system_prompt=system_prompt,
            messages=messages,
            tool_config=tool_config,
            tool_handler=tool_handler,
            thread_pool=thread_pool,
            event_loop_metrics=EventLoopMetrics(),
            event_loop_parent_span=None,
            kwargs={},
        )
        await alist(stream)

    mock_time.sleep.assert_has_calls(
        [
            call(4),
            call(8),
            call(16),
            call(32),
            call(64),
        ]
    )


@pytest.mark.asyncio
async def test_event_loop_cycle_text_response_error(
    model,
    system_prompt,
    messages,
    tool_config,
    tool_handler,
<<<<<<< HEAD
    tool_execution_handler,
    alist,
=======
    thread_pool,
>>>>>>> 52677ab6
):
    model.converse.side_effect = RuntimeError("Unhandled error")

    with pytest.raises(RuntimeError):
        stream = strands.event_loop.event_loop.event_loop_cycle(
            model=model,
            system_prompt=system_prompt,
            messages=messages,
            tool_config=tool_config,
            tool_handler=tool_handler,
            thread_pool=thread_pool,
            event_loop_metrics=EventLoopMetrics(),
            event_loop_parent_span=None,
            kwargs={},
        )
        await alist(stream)


@pytest.mark.asyncio
async def test_event_loop_cycle_tool_result(
    model,
    system_prompt,
    messages,
    tool_config,
    tool_handler,
    thread_pool,
    tool_stream,
    agenerator,
    alist,
):
    model.converse.side_effect = [
        agenerator(tool_stream),
        agenerator(
            [
                {"contentBlockDelta": {"delta": {"text": "test text"}}},
                {"contentBlockStop": {}},
            ]
        ),
    ]

    stream = strands.event_loop.event_loop.event_loop_cycle(
        model=model,
        system_prompt=system_prompt,
        messages=messages,
        tool_config=tool_config,
        tool_handler=tool_handler,
        thread_pool=thread_pool,
        event_loop_metrics=EventLoopMetrics(),
        event_loop_parent_span=None,
        kwargs={},
    )
    events = await alist(stream)
    tru_stop_reason, tru_message, _, tru_request_state = events[-1]["stop"]

    exp_stop_reason = "end_turn"
    exp_message = {"role": "assistant", "content": [{"text": "test text"}]}
    exp_request_state = {}

    assert tru_stop_reason == exp_stop_reason and tru_message == exp_message and tru_request_state == exp_request_state

    model.converse.assert_called_with(
        [
            {"role": "user", "content": [{"text": "Hello"}]},
            {
                "role": "assistant",
                "content": [
                    {
                        "toolUse": {
                            "toolUseId": "t1",
                            "name": "tool_for_testing",
                            "input": {"random_string": "abcdEfghI123"},
                        }
                    }
                ],
            },
            {
                "role": "user",
                "content": [
                    {
                        "toolResult": {
                            "toolUseId": "t1",
                            "status": "success",
                            "content": [{"text": "abcdEfghI123"}],
                        },
                    },
                ],
            },
            {"role": "assistant", "content": [{"text": "test text"}]},
        ],
        [{"name": "tool_for_testing"}],
        "p1",
    )


@pytest.mark.asyncio
async def test_event_loop_cycle_tool_result_error(
    model,
    system_prompt,
    messages,
    tool_config,
    tool_handler,
    thread_pool,
    tool_stream,
    agenerator,
    alist,
):
    model.converse.side_effect = [agenerator(tool_stream)]

    with pytest.raises(EventLoopException):
        stream = strands.event_loop.event_loop.event_loop_cycle(
            model=model,
            system_prompt=system_prompt,
            messages=messages,
            tool_config=tool_config,
            tool_handler=tool_handler,
            thread_pool=thread_pool,
            event_loop_metrics=EventLoopMetrics(),
            event_loop_parent_span=None,
            kwargs={},
        )
        await alist(stream)


@pytest.mark.asyncio
async def test_event_loop_cycle_tool_result_no_tool_handler(
    model,
    system_prompt,
    messages,
    tool_config,
    thread_pool,
    tool_stream,
    agenerator,
    alist,
):
    model.converse.side_effect = [agenerator(tool_stream)]

    with pytest.raises(EventLoopException):
        stream = strands.event_loop.event_loop.event_loop_cycle(
            model=model,
            system_prompt=system_prompt,
            messages=messages,
            tool_config=tool_config,
            tool_handler=None,
            thread_pool=thread_pool,
            event_loop_metrics=EventLoopMetrics(),
            event_loop_parent_span=None,
            kwargs={},
        )
        await alist(stream)


@pytest.mark.asyncio
async def test_event_loop_cycle_tool_result_no_tool_config(
    model,
    system_prompt,
    messages,
    tool_handler,
    thread_pool,
    tool_stream,
    agenerator,
    alist,
):
    model.converse.side_effect = [agenerator(tool_stream)]

    with pytest.raises(EventLoopException):
        stream = strands.event_loop.event_loop.event_loop_cycle(
            model=model,
            system_prompt=system_prompt,
            messages=messages,
            tool_config=None,
            tool_handler=tool_handler,
            thread_pool=thread_pool,
            event_loop_metrics=EventLoopMetrics(),
            event_loop_parent_span=None,
            kwargs={},
        )
        await alist(stream)


@pytest.mark.asyncio
async def test_event_loop_cycle_stop(
    model,
    system_prompt,
    messages,
    tool_config,
    tool_handler,
    thread_pool,
    tool,
    agenerator,
    alist,
):
    model.converse.side_effect = [
        agenerator(
            [
                {
                    "contentBlockStart": {
                        "start": {
                            "toolUse": {
                                "toolUseId": "t1",
                                "name": tool.tool_spec["name"],
                            },
                        },
                    },
                },
                {"contentBlockStop": {}},
                {"messageStop": {"stopReason": "tool_use"}},
            ]
        ),
    ]

    stream = strands.event_loop.event_loop.event_loop_cycle(
        model=model,
        system_prompt=system_prompt,
        messages=messages,
        tool_config=tool_config,
        tool_handler=tool_handler,
        thread_pool=thread_pool,
        event_loop_metrics=EventLoopMetrics(),
        event_loop_parent_span=None,
        kwargs={"request_state": {"stop_event_loop": True}},
    )
    events = await alist(stream)
    tru_stop_reason, tru_message, _, tru_request_state = events[-1]["stop"]

    exp_stop_reason = "tool_use"
    exp_message = {
        "role": "assistant",
        "content": [
            {
                "toolUse": {
                    "input": {},
                    "name": "tool_for_testing",
                    "toolUseId": "t1",
                }
            }
        ],
    }
    exp_request_state = {"stop_event_loop": True}

    assert tru_stop_reason == exp_stop_reason and tru_message == exp_message and tru_request_state == exp_request_state


@pytest.mark.asyncio
async def test_cycle_exception(
    model,
    system_prompt,
    messages,
    tool_config,
    tool_handler,
    thread_pool,
    tool_stream,
    agenerator,
):
    model.converse.side_effect = [
        agenerator(tool_stream),
        agenerator(tool_stream),
        agenerator(tool_stream),
        ValueError("Invalid error presented"),
    ]

    tru_stop_event = None
    exp_stop_event = {"callback": {"force_stop": True, "force_stop_reason": "Invalid error presented"}}

    with pytest.raises(EventLoopException):
        stream = strands.event_loop.event_loop.event_loop_cycle(
            model=model,
            system_prompt=system_prompt,
            messages=messages,
            tool_config=tool_config,
            tool_handler=tool_handler,
            thread_pool=thread_pool,
            event_loop_metrics=EventLoopMetrics(),
            event_loop_parent_span=None,
            kwargs={},
        )
        async for event in stream:
            tru_stop_event = event

    assert tru_stop_event == exp_stop_event


@patch("strands.event_loop.event_loop.get_tracer")
@pytest.mark.asyncio
async def test_event_loop_cycle_creates_spans(
    mock_get_tracer,
    model,
    system_prompt,
    messages,
    tool_config,
    tool_handler,
    thread_pool,
    mock_tracer,
    agenerator,
    alist,
):
    # Setup
    mock_get_tracer.return_value = mock_tracer
    cycle_span = MagicMock()
    mock_tracer.start_event_loop_cycle_span.return_value = cycle_span
    model_span = MagicMock()
    mock_tracer.start_model_invoke_span.return_value = model_span

    model.converse.return_value = agenerator(
        [
            {"contentBlockDelta": {"delta": {"text": "test text"}}},
            {"contentBlockStop": {}},
        ]
    )

    # Call event_loop_cycle
    stream = strands.event_loop.event_loop.event_loop_cycle(
        model=model,
        system_prompt=system_prompt,
        messages=messages,
        tool_config=tool_config,
        tool_handler=tool_handler,
        thread_pool=thread_pool,
        event_loop_metrics=EventLoopMetrics(),
        event_loop_parent_span=None,
        kwargs={},
    )
    await alist(stream)

    # Verify tracer methods were called correctly
    mock_get_tracer.assert_called_once()
    mock_tracer.start_event_loop_cycle_span.assert_called_once()
    mock_tracer.start_model_invoke_span.assert_called_once()
    mock_tracer.end_model_invoke_span.assert_called_once()
    mock_tracer.end_event_loop_cycle_span.assert_called_once()


@patch("strands.event_loop.event_loop.get_tracer")
@pytest.mark.asyncio
async def test_event_loop_tracing_with_model_error(
    mock_get_tracer,
    model,
    system_prompt,
    messages,
    tool_config,
    tool_handler,
    thread_pool,
    mock_tracer,
    alist,
):
    # Setup
    mock_get_tracer.return_value = mock_tracer
    cycle_span = MagicMock()
    mock_tracer.start_event_loop_cycle_span.return_value = cycle_span
    model_span = MagicMock()
    mock_tracer.start_model_invoke_span.return_value = model_span

    # Set up model to raise an exception
    model.converse.side_effect = ContextWindowOverflowException("Input too long")

    # Call event_loop_cycle, expecting it to handle the exception
    with pytest.raises(ContextWindowOverflowException):
        stream = strands.event_loop.event_loop.event_loop_cycle(
            model=model,
            system_prompt=system_prompt,
            messages=messages,
            tool_config=tool_config,
            tool_handler=tool_handler,
            thread_pool=thread_pool,
            event_loop_metrics=EventLoopMetrics(),
            event_loop_parent_span=None,
            kwargs={},
        )
        await alist(stream)

    # Verify error handling span methods were called
    mock_tracer.end_span_with_error.assert_called_once_with(model_span, "Input too long", model.converse.side_effect)


@patch("strands.event_loop.event_loop.get_tracer")
@pytest.mark.asyncio
async def test_event_loop_tracing_with_tool_execution(
    mock_get_tracer,
    model,
    system_prompt,
    messages,
    tool_config,
    tool_handler,
    thread_pool,
    tool_stream,
    mock_tracer,
    agenerator,
    alist,
):
    # Setup
    mock_get_tracer.return_value = mock_tracer
    cycle_span = MagicMock()
    mock_tracer.start_event_loop_cycle_span.return_value = cycle_span
    model_span = MagicMock()
    mock_tracer.start_model_invoke_span.return_value = model_span

    # Set up model to return tool use and then text response
    model.converse.side_effect = [
        agenerator(tool_stream),
        agenerator(
            [
                {"contentBlockDelta": {"delta": {"text": "test text"}}},
                {"contentBlockStop": {}},
            ]
        ),
    ]

    # Call event_loop_cycle which should execute a tool
    stream = strands.event_loop.event_loop.event_loop_cycle(
        model=model,
        system_prompt=system_prompt,
        messages=messages,
        tool_config=tool_config,
        tool_handler=tool_handler,
        thread_pool=thread_pool,
        event_loop_metrics=EventLoopMetrics(),
        event_loop_parent_span=None,
        kwargs={},
    )
    await alist(stream)

    # Verify the parent_span parameter is passed to run_tools
    # At a minimum, verify both model spans were created (one for each model invocation)
    assert mock_tracer.start_model_invoke_span.call_count == 2
    assert mock_tracer.end_model_invoke_span.call_count == 2


@patch("strands.event_loop.event_loop.get_tracer")
@pytest.mark.asyncio
async def test_event_loop_tracing_with_throttling_exception(
    mock_get_tracer,
    model,
    system_prompt,
    messages,
    tool_config,
    tool_handler,
    thread_pool,
    mock_tracer,
    agenerator,
    alist,
):
    # Setup
    mock_get_tracer.return_value = mock_tracer
    cycle_span = MagicMock()
    mock_tracer.start_event_loop_cycle_span.return_value = cycle_span
    model_span = MagicMock()
    mock_tracer.start_model_invoke_span.return_value = model_span

    # Set up model to raise a throttling exception and then succeed
    model.converse.side_effect = [
        ModelThrottledException("Throttling Error"),
        agenerator(
            [
                {"contentBlockDelta": {"delta": {"text": "test text"}}},
                {"contentBlockStop": {}},
            ]
        ),
    ]

    # Mock the time.sleep function to speed up the test
    with patch("strands.event_loop.event_loop.time.sleep"):
        stream = strands.event_loop.event_loop.event_loop_cycle(
            model=model,
            system_prompt=system_prompt,
            messages=messages,
            tool_config=tool_config,
            tool_handler=tool_handler,
            thread_pool=thread_pool,
            event_loop_metrics=EventLoopMetrics(),
            event_loop_parent_span=None,
            kwargs={},
        )
        await alist(stream)

    # Verify error span was created for the throttling exception
    assert mock_tracer.end_span_with_error.call_count == 1
    # Verify span was created for the successful retry
    assert mock_tracer.start_model_invoke_span.call_count == 2
    assert mock_tracer.end_model_invoke_span.call_count == 1


@patch("strands.event_loop.event_loop.get_tracer")
@pytest.mark.asyncio
async def test_event_loop_cycle_with_parent_span(
    mock_get_tracer,
    model,
    system_prompt,
    messages,
    tool_config,
    tool_handler,
    thread_pool,
    mock_tracer,
    agenerator,
    alist,
):
    # Setup
    mock_get_tracer.return_value = mock_tracer
    parent_span = MagicMock()
    cycle_span = MagicMock()
    mock_tracer.start_event_loop_cycle_span.return_value = cycle_span

    model.converse.return_value = agenerator(
        [
            {"contentBlockDelta": {"delta": {"text": "test text"}}},
            {"contentBlockStop": {}},
        ]
    )

    # Call event_loop_cycle with a parent span
    stream = strands.event_loop.event_loop.event_loop_cycle(
        model=model,
        system_prompt=system_prompt,
        messages=messages,
        tool_config=tool_config,
        tool_handler=tool_handler,
        thread_pool=thread_pool,
        event_loop_metrics=EventLoopMetrics(),
        event_loop_parent_span=parent_span,
        kwargs={},
    )
    await alist(stream)

    # Verify parent_span was used when creating cycle span
    mock_tracer.start_event_loop_cycle_span.assert_called_once_with(
        event_loop_kwargs=unittest.mock.ANY, parent_span=parent_span, messages=messages
    )


@pytest.mark.asyncio
async def test_request_state_initialization(alist):
    # Call without providing request_state
    stream = strands.event_loop.event_loop.event_loop_cycle(
        model=MagicMock(),
        system_prompt=MagicMock(),
        messages=MagicMock(),
        tool_config=MagicMock(),
        tool_handler=MagicMock(),
        thread_pool=MagicMock(),
        event_loop_metrics=EventLoopMetrics(),
        event_loop_parent_span=None,
        kwargs={},
    )
    events = await alist(stream)
    _, _, _, tru_request_state = events[-1]["stop"]

    # Verify request_state was initialized to empty dict
    assert tru_request_state == {}

    # Call with pre-existing request_state
    initial_request_state = {"key": "value"}
    stream = strands.event_loop.event_loop.event_loop_cycle(
        model=MagicMock(),
        system_prompt=MagicMock(),
        messages=MagicMock(),
        tool_config=MagicMock(),
        tool_handler=MagicMock(),
        thread_pool=MagicMock(),
        event_loop_metrics=EventLoopMetrics(),
        event_loop_parent_span=None,
        kwargs={"request_state": initial_request_state},
    )
    events = await alist(stream)
    _, _, _, tru_request_state = events[-1]["stop"]

    # Verify existing request_state was preserved
    assert tru_request_state == initial_request_state


@pytest.mark.asyncio
async def test_prepare_next_cycle_in_tool_execution(model, tool_stream, agenerator, alist):
    """Test that cycle ID and metrics are properly updated during tool execution."""
    model.converse.side_effect = [
        agenerator(tool_stream),
        agenerator(
            [
                {"contentBlockStop": {}},
            ]
        ),
    ]

    # Create a mock for recurse_event_loop to capture the kwargs passed to it
    with unittest.mock.patch.object(strands.event_loop.event_loop, "recurse_event_loop") as mock_recurse:
        # Set up mock to return a valid response
        mock_recurse.return_value = agenerator(
            [
                (
                    "end_turn",
                    {"role": "assistant", "content": [{"text": "test text"}]},
                    strands.telemetry.metrics.EventLoopMetrics(),
                    {},
                ),
            ]
        )

        # Call event_loop_cycle which should execute a tool and then call recurse_event_loop
        stream = strands.event_loop.event_loop.event_loop_cycle(
            model=model,
            system_prompt=MagicMock(),
            messages=MagicMock(),
            tool_config=MagicMock(),
            tool_handler=MagicMock(),
            thread_pool=MagicMock(),
            event_loop_metrics=EventLoopMetrics(),
            event_loop_parent_span=None,
            kwargs={},
        )
        await alist(stream)

        assert mock_recurse.called

        # Verify required properties are present
        recursive_args = mock_recurse.call_args[1]
        assert "event_loop_parent_cycle_id" in recursive_args["kwargs"]
        assert recursive_args["kwargs"]["event_loop_parent_cycle_id"] == recursive_args["kwargs"]["event_loop_cycle_id"]<|MERGE_RESOLUTION|>--- conflicted
+++ resolved
@@ -106,13 +106,9 @@
     messages,
     tool_config,
     tool_handler,
-<<<<<<< HEAD
-    tool_execution_handler,
-    agenerator,
-    alist,
-=======
-    thread_pool,
->>>>>>> 52677ab6
+    thread_pool,
+    agenerator,
+    alist,
 ):
     model.converse.return_value = agenerator(
         [
@@ -150,13 +146,9 @@
     messages,
     tool_config,
     tool_handler,
-<<<<<<< HEAD
-    tool_execution_handler,
-    agenerator,
-    alist,
-=======
-    thread_pool,
->>>>>>> 52677ab6
+    thread_pool,
+    agenerator,
+    alist,
 ):
     model.converse.side_effect = [
         ModelThrottledException("ThrottlingException | ConverseStream"),
@@ -199,13 +191,9 @@
     messages,
     tool_config,
     tool_handler,
-<<<<<<< HEAD
-    tool_execution_handler,
-    agenerator,
-    alist,
-=======
-    thread_pool,
->>>>>>> 52677ab6
+    thread_pool,
+    agenerator,
+    alist,
 ):
     """Test that the exponential backoff works correctly with multiple retries."""
     # Set up the model to raise throttling exceptions multiple times before succeeding
@@ -254,12 +242,8 @@
     messages,
     tool_config,
     tool_handler,
-<<<<<<< HEAD
-    tool_execution_handler,
-    alist,
-=======
-    thread_pool,
->>>>>>> 52677ab6
+    thread_pool,
+    alist,
 ):
     model.converse.side_effect = [
         ModelThrottledException("ThrottlingException | ConverseStream"),
@@ -302,12 +286,8 @@
     messages,
     tool_config,
     tool_handler,
-<<<<<<< HEAD
-    tool_execution_handler,
-    alist,
-=======
-    thread_pool,
->>>>>>> 52677ab6
+    thread_pool,
+    alist,
 ):
     model.converse.side_effect = RuntimeError("Unhandled error")
 
