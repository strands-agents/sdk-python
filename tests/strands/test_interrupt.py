--- conflicted
+++ resolved
@@ -27,20 +27,9 @@
 def test_interrupt_state_activate():
     interrupt_state = _InterruptState()
 
-<<<<<<< HEAD
-    interrupt_state.activate(context={"test": "context"})
-
-    assert interrupt_state.activated
-
-    tru_context = interrupt_state.context
-    exp_context = {"test": "context"}
-    assert tru_context == exp_context
-
-=======
     interrupt_state.activate()
     assert interrupt_state.activated
 
->>>>>>> 432d2697
 
 def test_interrupt_state_deactivate():
     interrupt_state = _InterruptState(context={"test": "context"}, activated=True)
