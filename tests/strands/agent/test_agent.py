import copy
import importlib
import json
import os
import textwrap
import unittest.mock
from unittest.mock import call

import pytest
from pydantic import BaseModel

import strands
from strands import Agent
from strands.agent import AgentResult
from strands.agent.conversation_manager.null_conversation_manager import NullConversationManager
from strands.agent.conversation_manager.sliding_window_conversation_manager import SlidingWindowConversationManager
from strands.experimental.hooks import AgentInitializedEvent, EndRequestEvent, StartRequestEvent
from strands.handlers.callback_handler import PrintingCallbackHandler, null_callback_handler
from strands.models.bedrock import DEFAULT_BEDROCK_MODEL_ID, BedrockModel
from strands.types.content import Messages
from strands.types.exceptions import ContextWindowOverflowException, EventLoopException
from tests.fixtures.mock_hook_provider import MockHookProvider


@pytest.fixture
def mock_randint():
    with unittest.mock.patch.object(strands.agent.agent.random, "randint") as mock:
        yield mock


@pytest.fixture
def mock_model(request):
    def converse(*args, **kwargs):
        return mock.mock_converse(*copy.deepcopy(args), **copy.deepcopy(kwargs))

    mock = unittest.mock.Mock(spec=getattr(request, "param", None))
    mock.configure_mock(mock_converse=unittest.mock.MagicMock())
    mock.converse.side_effect = converse

    return mock


@pytest.fixture
def mock_hook_messages(mock_model, tool):
    """Fixture which returns a standard set of events for verifying hooks."""
    mock_model.mock_converse.side_effect = [
        [
            {
                "contentBlockStart": {
                    "start": {
                        "toolUse": {
                            "toolUseId": "t1",
                            "name": tool.tool_spec["name"],
                        },
                    },
                },
            },
            {"contentBlockDelta": {"delta": {"toolUse": {"input": '{"random_string": "abcdEfghI123"}'}}}},
            {"contentBlockStop": {}},
            {"messageStop": {"stopReason": "tool_use"}},
        ],
        [
            {"contentBlockDelta": {"delta": {"text": "test text"}}},
            {"contentBlockStop": {}},
        ],
    ]

    return mock_model.mock_converse


@pytest.fixture
def system_prompt(request):
    return request.param if hasattr(request, "param") else "You are a helpful assistant."


@pytest.fixture
def callback_handler():
    return unittest.mock.Mock()


@pytest.fixture
def messages(request):
    return request.param if hasattr(request, "param") else []


@pytest.fixture
def mock_event_loop_cycle():
    with unittest.mock.patch("strands.agent.agent.event_loop_cycle") as mock:
        yield mock


@pytest.fixture
def tool_registry():
    return strands.tools.registry.ToolRegistry()


@pytest.fixture
def tool_decorated():
    @strands.tools.tool(name="tool_decorated")
    def function(random_string: str) -> str:
        return random_string

    return function


@pytest.fixture
def tool_module(tmp_path):
    tool_definition = textwrap.dedent("""
        TOOL_SPEC = {
            "name": "tool_module",
            "description": "tool module",
            "inputSchema": {
                "type": "object",
                "properties": {},
            },
        }

        def tool_module():
            return
    """)
    tool_path = tmp_path / "tool_module.py"
    tool_path.write_text(tool_definition)

    return str(tool_path)


@pytest.fixture
def tool_imported(tmp_path, monkeypatch):
    tool_definition = textwrap.dedent("""
        TOOL_SPEC = {
            "name": "tool_imported",
            "description": "tool imported",
            "inputSchema": {
                "type": "object",
                "properties": {},
            },
        }

        def tool_imported():
            return
    """)
    tool_path = tmp_path / "tool_imported.py"
    tool_path.write_text(tool_definition)

    init_path = tmp_path / "__init__.py"
    init_path.touch()

    monkeypatch.syspath_prepend(str(tmp_path))

    dot_path = ".".join(os.path.splitext(tool_path)[0].split(os.sep)[-1:])
    return importlib.import_module(dot_path)


@pytest.fixture
def tool(tool_decorated, tool_registry):
    tool_registry.register_tool(tool_decorated)
    return tool_decorated


@pytest.fixture
def tools(request, tool):
    return request.param if hasattr(request, "param") else [tool_decorated]


@pytest.fixture
def hook_provider():
    return MockHookProvider([AgentInitializedEvent, StartRequestEvent, EndRequestEvent])


@pytest.fixture
def agent(
    mock_model,
    system_prompt,
    callback_handler,
    messages,
    tools,
    tool,
    tool_registry,
    tool_decorated,
    request,
    hook_provider,
):
    agent = Agent(
        model=mock_model,
        system_prompt=system_prompt,
        callback_handler=callback_handler,
        messages=messages,
        tools=tools,
    )

    # for now, hooks are private
    agent._hooks.add_hook(hook_provider)

    # Only register the tool directly if tools wasn't parameterized
    if not hasattr(request, "param") or request.param is None:
        # Create a new function tool directly from the decorated function
        agent.tool_registry.register_tool(tool_decorated)

    return agent


def test_agent__init__tool_loader_format(tool_decorated, tool_module, tool_imported, tool_registry):
    _ = tool_registry

    agent = Agent(tools=[tool_decorated, tool_module, tool_imported])

    tru_tool_names = sorted(tool_spec["toolSpec"]["name"] for tool_spec in agent.tool_config["tools"])
    exp_tool_names = ["tool_decorated", "tool_imported", "tool_module"]

    assert tru_tool_names == exp_tool_names


def test_agent__init__tool_loader_dict(tool_module, tool_registry):
    _ = tool_registry

    agent = Agent(tools=[{"name": "tool_module", "path": tool_module}])

    tru_tool_names = sorted(tool_spec["toolSpec"]["name"] for tool_spec in agent.tool_config["tools"])
    exp_tool_names = ["tool_module"]

    assert tru_tool_names == exp_tool_names


def test_agent__init__invalid_max_parallel_tools(tool_registry):
    _ = tool_registry

    with pytest.raises(ValueError):
        Agent(max_parallel_tools=0)


def test_agent__init__one_max_parallel_tools_succeeds(tool_registry):
    _ = tool_registry

    Agent(max_parallel_tools=1)


def test_agent__init__with_default_model():
    agent = Agent()

    assert isinstance(agent.model, BedrockModel)
    assert agent.model.config["model_id"] == DEFAULT_BEDROCK_MODEL_ID


def test_agent__init__with_explicit_model(mock_model):
    agent = Agent(model=mock_model)

    assert agent.model == mock_model


def test_agent__init__with_string_model_id():
    agent = Agent(model="nonsense")

    assert isinstance(agent.model, BedrockModel)
    assert agent.model.config["model_id"] == "nonsense"


def test_agent__call__(
    mock_model,
    system_prompt,
    callback_handler,
    agent,
    tool,
    agenerator,
):
    conversation_manager_spy = unittest.mock.Mock(wraps=agent.conversation_manager)
    agent.conversation_manager = conversation_manager_spy

    mock_model.mock_converse.side_effect = [
        agenerator(
            [
                {
                    "contentBlockStart": {
                        "start": {
                            "toolUse": {
                                "toolUseId": "t1",
                                "name": tool.tool_spec["name"],
                            },
                        },
                    },
                },
                {"contentBlockDelta": {"delta": {"toolUse": {"input": '{"random_string": "abcdEfghI123"}'}}}},
                {"contentBlockStop": {}},
                {"messageStop": {"stopReason": "tool_use"}},
            ]
        ),
        agenerator(
            [
                {"contentBlockDelta": {"delta": {"text": "test text"}}},
                {"contentBlockStop": {}},
            ]
        ),
    ]

    result = agent("test message")

    tru_result = {
        "message": result.message,
        "state": result.state,
        "stop_reason": result.stop_reason,
    }
    exp_result = {
        "message": {"content": [{"text": "test text"}], "role": "assistant"},
        "state": {},
        "stop_reason": "end_turn",
    }

    assert tru_result == exp_result

    mock_model.mock_converse.assert_has_calls(
        [
            unittest.mock.call(
                [
                    {
                        "role": "user",
                        "content": [
                            {"text": "test message"},
                        ],
                    },
                ],
                [tool.tool_spec],
                system_prompt,
            ),
            unittest.mock.call(
                [
                    {
                        "role": "user",
                        "content": [
                            {"text": "test message"},
                        ],
                    },
                    {
                        "role": "assistant",
                        "content": [
                            {
                                "toolUse": {
                                    "toolUseId": "t1",
                                    "name": tool.tool_spec["name"],
                                    "input": {"random_string": "abcdEfghI123"},
                                },
                            },
                        ],
                    },
                    {
                        "role": "user",
                        "content": [
                            {
                                "toolResult": {
                                    "toolUseId": "t1",
                                    "status": "success",
                                    "content": [{"text": "abcdEfghI123"}],
                                },
                            },
                        ],
                    },
                ],
                [tool.tool_spec],
                system_prompt,
            ),
        ],
    )

    callback_handler.assert_called()
    conversation_manager_spy.apply_management.assert_called_with(agent)


def test_agent__call__passes_kwargs(mock_model, agent, tool, mock_event_loop_cycle, agenerator):
    mock_model.mock_converse.side_effect = [
        agenerator(
            [
                {
                    "contentBlockStart": {
                        "start": {
                            "toolUse": {
                                "toolUseId": "t1",
                                "name": tool.tool_spec["name"],
                            },
                        },
                    },
                },
                {"messageStop": {"stopReason": "tool_use"}},
            ]
        ),
    ]

    override_system_prompt = "Override system prompt"
    override_model = unittest.mock.Mock()
    override_tool_execution_handler = unittest.mock.Mock()
    override_event_loop_metrics = unittest.mock.Mock()
    override_callback_handler = unittest.mock.Mock()
    override_tool_handler = unittest.mock.Mock()
    override_messages = [{"role": "user", "content": [{"text": "override msg"}]}]
    override_tool_config = {"test": "config"}

    async def check_kwargs(**kwargs):
        kwargs_kwargs = kwargs["kwargs"]
        assert kwargs_kwargs["some_value"] == "a_value"
        assert kwargs_kwargs["system_prompt"] == override_system_prompt
        assert kwargs_kwargs["model"] == override_model
        assert kwargs_kwargs["tool_execution_handler"] == override_tool_execution_handler
        assert kwargs_kwargs["event_loop_metrics"] == override_event_loop_metrics
        assert kwargs_kwargs["callback_handler"] == override_callback_handler
        assert kwargs_kwargs["tool_handler"] == override_tool_handler
        assert kwargs_kwargs["messages"] == override_messages
        assert kwargs_kwargs["tool_config"] == override_tool_config
        assert kwargs_kwargs["agent"] == agent

        # Return expected values from event_loop_cycle
        yield {"stop": ("stop", {"role": "assistant", "content": [{"text": "Response"}]}, {}, {})}

    mock_event_loop_cycle.side_effect = check_kwargs

    agent(
        "test message",
        some_value="a_value",
        system_prompt=override_system_prompt,
        model=override_model,
        tool_execution_handler=override_tool_execution_handler,
        event_loop_metrics=override_event_loop_metrics,
        callback_handler=override_callback_handler,
        tool_handler=override_tool_handler,
        messages=override_messages,
        tool_config=override_tool_config,
    )

    mock_event_loop_cycle.assert_called_once()


def test_agent__call__retry_with_reduced_context(mock_model, agent, tool, agenerator):
    conversation_manager_spy = unittest.mock.Mock(wraps=agent.conversation_manager)
    agent.conversation_manager = conversation_manager_spy

    messages: Messages = [
        {"role": "user", "content": [{"text": "Hello!"}]},
        {
            "role": "assistant",
            "content": [{"text": "Hi!"}],
        },
        {"role": "user", "content": [{"text": "Whats your favorite color?"}]},
        {
            "role": "assistant",
            "content": [{"text": "Blue!"}],
        },
    ]
    agent.messages = messages

    mock_model.mock_converse.side_effect = [
        ContextWindowOverflowException(RuntimeError("Input is too long for requested model")),
        agenerator(
            [
                {
                    "contentBlockStart": {"start": {}},
                },
                {"contentBlockDelta": {"delta": {"text": "Green!"}}},
                {"contentBlockStop": {}},
                {"messageStop": {"stopReason": "end_turn"}},
            ]
        ),
    ]

    agent("And now?")

    expected_messages = [
        {"role": "user", "content": [{"text": "Whats your favorite color?"}]},
        {
            "role": "assistant",
            "content": [{"text": "Blue!"}],
        },
        {
            "role": "user",
            "content": [
                {"text": "And now?"},
            ],
        },
    ]

    mock_model.mock_converse.assert_called_with(
        expected_messages,
        unittest.mock.ANY,
        unittest.mock.ANY,
    )

    conversation_manager_spy.reduce_context.assert_called_once()
    assert conversation_manager_spy.apply_management.call_count == 1


def test_agent__call__always_sliding_window_conversation_manager_doesnt_infinite_loop(mock_model, agent, tool):
    conversation_manager = SlidingWindowConversationManager(window_size=500, should_truncate_results=False)
    conversation_manager_spy = unittest.mock.Mock(wraps=conversation_manager)
    agent.conversation_manager = conversation_manager_spy

    messages: Messages = [
        {"role": "user", "content": [{"text": "Hello!"}]},
        {
            "role": "assistant",
            "content": [{"text": "Hi!"}],
        },
        {"role": "user", "content": [{"text": "Whats your favorite color?"}]},
    ] * 1000
    agent.messages = messages

    mock_model.mock_converse.side_effect = ContextWindowOverflowException(
        RuntimeError("Input is too long for requested model")
    )

    with pytest.raises(ContextWindowOverflowException):
        agent("Test!")

    assert conversation_manager_spy.reduce_context.call_count > 0
    assert conversation_manager_spy.apply_management.call_count == 1


def test_agent__call__null_conversation_window_manager__doesnt_infinite_loop(mock_model, agent, tool):
    agent.conversation_manager = NullConversationManager()

    messages: Messages = [
        {"role": "user", "content": [{"text": "Hello!"}]},
        {
            "role": "assistant",
            "content": [{"text": "Hi!"}],
        },
        {"role": "user", "content": [{"text": "Whats your favorite color?"}]},
    ] * 1000
    agent.messages = messages

    mock_model.mock_converse.side_effect = ContextWindowOverflowException(
        RuntimeError("Input is too long for requested model")
    )

    with pytest.raises(ContextWindowOverflowException):
        agent("Test!")


def test_agent__call__tool_truncation_doesnt_infinite_loop(mock_model, agent):
    messages: Messages = [
        {"role": "user", "content": [{"text": "Hello!"}]},
        {
            "role": "assistant",
            "content": [{"toolUse": {"toolUseId": "123", "input": {"hello": "world"}, "name": "test"}}],
        },
        {
            "role": "user",
            "content": [
                {"toolResult": {"toolUseId": "123", "content": [{"text": "Some large input!"}], "status": "success"}}
            ],
        },
    ]
    agent.messages = messages

    mock_model.mock_converse.side_effect = ContextWindowOverflowException(
        RuntimeError("Input is too long for requested model")
    )

    with pytest.raises(ContextWindowOverflowException):
        agent("Test!")


def test_agent__call__retry_with_overwritten_tool(mock_model, agent, tool, agenerator):
    conversation_manager_spy = unittest.mock.Mock(wraps=agent.conversation_manager)
    agent.conversation_manager = conversation_manager_spy

    messages: Messages = [
        {"role": "user", "content": [{"text": "Hello!"}]},
        {
            "role": "assistant",
            "content": [{"text": "Hi!"}],
        },
    ]
    agent.messages = messages

    mock_model.mock_converse.side_effect = [
        agenerator(
            [
                {
                    "contentBlockStart": {
                        "start": {
                            "toolUse": {
                                "toolUseId": "t1",
                                "name": tool.tool_spec["name"],
                            },
                        },
                    },
                },
                {"contentBlockDelta": {"delta": {"toolUse": {"input": '{"random_string": "abcdEfghI123"}'}}}},
                {"contentBlockStop": {}},
                {"messageStop": {"stopReason": "tool_use"}},
            ]
        ),
        # Will truncate the tool result
        ContextWindowOverflowException(RuntimeError("Input is too long for requested model")),
        # Will reduce the context
        ContextWindowOverflowException(RuntimeError("Input is too long for requested model")),
        agenerator([]),
    ]

    agent("test message")

    expected_messages = [
        {"role": "user", "content": [{"text": "test message"}]},
        {
            "role": "assistant",
            "content": [
                {"toolUse": {"toolUseId": "t1", "name": "tool_decorated", "input": {"random_string": "abcdEfghI123"}}}
            ],
        },
        {
            "role": "user",
            "content": [
                {
                    "toolResult": {
                        "toolUseId": "t1",
                        "status": "error",
                        "content": [{"text": "The tool result was too large!"}],
                    }
                }
            ],
        },
    ]

    mock_model.mock_converse.assert_called_with(
        expected_messages,
        unittest.mock.ANY,
        unittest.mock.ANY,
    )

    assert conversation_manager_spy.reduce_context.call_count == 2
    assert conversation_manager_spy.apply_management.call_count == 1


def test_agent__call__invalid_tool_use_event_loop_exception(mock_model, agent, tool, agenerator):
    mock_model.mock_converse.side_effect = [
        agenerator(
            [
                {
                    "contentBlockStart": {
                        "start": {
                            "toolUse": {
                                "toolUseId": "t1",
                                "name": tool.tool_spec["name"],
                            },
                        },
                    },
                },
                {"contentBlockStop": {}},
                {"messageStop": {"stopReason": "tool_use"}},
            ]
        ),
        RuntimeError,
    ]

    with pytest.raises(EventLoopException):
        agent("test message")


def test_agent__call__callback(mock_model, agent, callback_handler, agenerator):
    mock_model.mock_converse.return_value = agenerator(
        [
            {"contentBlockStart": {"start": {"toolUse": {"toolUseId": "123", "name": "test"}}}},
            {"contentBlockDelta": {"delta": {"toolUse": {"input": '{"value"}'}}}},
            {"contentBlockStop": {}},
            {"contentBlockStart": {"start": {}}},
            {"contentBlockDelta": {"delta": {"reasoningContent": {"text": "value"}}}},
            {"contentBlockDelta": {"delta": {"reasoningContent": {"signature": "value"}}}},
            {"contentBlockStop": {}},
            {"contentBlockStart": {"start": {}}},
            {"contentBlockDelta": {"delta": {"text": "value"}}},
            {"contentBlockStop": {}},
        ]
    )

    agent("test")

    callback_handler.assert_has_calls(
        [
            unittest.mock.call(init_event_loop=True),
            unittest.mock.call(start=True),
            unittest.mock.call(start_event_loop=True),
            unittest.mock.call(
                event={"contentBlockStart": {"start": {"toolUse": {"toolUseId": "123", "name": "test"}}}}
            ),
            unittest.mock.call(event={"contentBlockDelta": {"delta": {"toolUse": {"input": '{"value"}'}}}}),
            unittest.mock.call(
                agent=agent,
                current_tool_use={"toolUseId": "123", "name": "test", "input": {}},
                delta={"toolUse": {"input": '{"value"}'}},
                event_loop_cycle_id=unittest.mock.ANY,
                event_loop_cycle_span=unittest.mock.ANY,
                event_loop_cycle_trace=unittest.mock.ANY,
                request_state={},
            ),
            unittest.mock.call(event={"contentBlockStop": {}}),
            unittest.mock.call(event={"contentBlockStart": {"start": {}}}),
            unittest.mock.call(event={"contentBlockDelta": {"delta": {"reasoningContent": {"text": "value"}}}}),
            unittest.mock.call(
                agent=agent,
                delta={"reasoningContent": {"text": "value"}},
                event_loop_cycle_id=unittest.mock.ANY,
                event_loop_cycle_span=unittest.mock.ANY,
                event_loop_cycle_trace=unittest.mock.ANY,
                reasoning=True,
                reasoningText="value",
                request_state={},
            ),
            unittest.mock.call(event={"contentBlockDelta": {"delta": {"reasoningContent": {"signature": "value"}}}}),
            unittest.mock.call(
                agent=agent,
                delta={"reasoningContent": {"signature": "value"}},
                event_loop_cycle_id=unittest.mock.ANY,
                event_loop_cycle_span=unittest.mock.ANY,
                event_loop_cycle_trace=unittest.mock.ANY,
                reasoning=True,
                reasoning_signature="value",
                request_state={},
            ),
            unittest.mock.call(event={"contentBlockStop": {}}),
            unittest.mock.call(event={"contentBlockStart": {"start": {}}}),
            unittest.mock.call(event={"contentBlockDelta": {"delta": {"text": "value"}}}),
            unittest.mock.call(
                agent=agent,
                data="value",
                delta={"text": "value"},
                event_loop_cycle_id=unittest.mock.ANY,
                event_loop_cycle_span=unittest.mock.ANY,
                event_loop_cycle_trace=unittest.mock.ANY,
                request_state={},
            ),
            unittest.mock.call(event={"contentBlockStop": {}}),
            unittest.mock.call(
                message={
                    "role": "assistant",
                    "content": [
                        {"toolUse": {"toolUseId": "123", "name": "test", "input": {}}},
                        {"reasoningContent": {"reasoningText": {"text": "value", "signature": "value"}}},
                        {"text": "value"},
                    ],
                },
            ),
        ],
    )


<<<<<<< HEAD
@pytest.mark.asyncio
async def test_agent__call__in_async_context(mock_model, agent, agenerator):
    mock_model.mock_converse.return_value = agenerator(
        [
            {
                "contentBlockStart": {"start": {}},
            },
            {"contentBlockDelta": {"delta": {"text": "abc"}}},
            {"contentBlockStop": {}},
            {"messageStop": {"stopReason": "end_turn"}},
        ]
    )

    result = agent("test")

    tru_message = result.message
    exp_message = {"content": [{"text": "abc"}], "role": "assistant"}
    assert tru_message == exp_message


@pytest.mark.asyncio
async def test_agent_invoke_async(mock_model, agent, agenerator):
    mock_model.mock_converse.return_value = agenerator(
        [
            {
                "contentBlockStart": {"start": {}},
            },
            {"contentBlockDelta": {"delta": {"text": "abc"}}},
            {"contentBlockStop": {}},
            {"messageStop": {"stopReason": "end_turn"}},
        ]
    )

    result = await agent.invoke_async("test")

    tru_message = result.message
    exp_message = {"content": [{"text": "abc"}], "role": "assistant"}
    assert tru_message == exp_message
=======
@unittest.mock.patch("strands.experimental.hooks.registry.HookRegistry.invoke_callbacks")
def test_agent_hooks__init__(mock_invoke_callbacks):
    """Verify that the AgentInitializedEvent is emitted on Agent construction."""
    agent = Agent()

    # Verify AgentInitialized event was invoked
    mock_invoke_callbacks.assert_called_once()
    assert mock_invoke_callbacks.call_args == call(AgentInitializedEvent(agent=agent))


def test_agent_hooks__call__(agent, mock_hook_messages, hook_provider):
    """Verify that the correct hook events are emitted as part of __call__."""

    agent("test message")

    assert hook_provider.events_received == [StartRequestEvent(agent=agent), EndRequestEvent(agent=agent)]


@pytest.mark.asyncio
async def test_agent_hooks_stream_async(agent, mock_hook_messages, hook_provider):
    """Verify that the correct hook events are emitted as part of stream_async."""
    iterator = agent.stream_async("test message")
    await anext(iterator)
    assert hook_provider.events_received == [StartRequestEvent(agent=agent)]

    # iterate the rest
    async for _ in iterator:
        pass

    assert hook_provider.events_received == [StartRequestEvent(agent=agent), EndRequestEvent(agent=agent)]


def test_agent_hooks_structured_output(agent, mock_hook_messages, hook_provider):
    """Verify that the correct hook events are emitted as part of structured_output."""

    expected_user = User(name="Jane Doe", age=30, email="jane@doe.com")
    agent.model.structured_output = unittest.mock.Mock(return_value=[{"output": expected_user}])
    agent.structured_output(User, "example prompt")

    assert hook_provider.events_received == [StartRequestEvent(agent=agent), EndRequestEvent(agent=agent)]
>>>>>>> 5cfc9edf


def test_agent_tool(mock_randint, agent):
    conversation_manager_spy = unittest.mock.Mock(wraps=agent.conversation_manager)
    agent.conversation_manager = conversation_manager_spy

    mock_randint.return_value = 1

    tru_result = agent.tool.tool_decorated(random_string="abcdEfghI123")
    exp_result = {
        "content": [
            {
                "text": "abcdEfghI123",
            },
        ],
        "status": "success",
        "toolUseId": "tooluse_tool_decorated_1",
    }

    assert tru_result == exp_result
    conversation_manager_spy.apply_management.assert_called_with(agent)


def test_agent_tool_user_message_override(agent):
    agent.tool.tool_decorated(random_string="abcdEfghI123", user_message_override="test override")

    tru_message = agent.messages[0]
    exp_message = {
        "content": [
            {
                "text": "test override\n",
            },
            {
                "text": (
                    'agent.tool.tool_decorated direct tool call.\nInput parameters: {"random_string": "abcdEfghI123"}\n'
                ),
            },
        ],
        "role": "user",
    }

    assert tru_message == exp_message


def test_agent_tool_do_not_record_tool(agent):
    agent.record_direct_tool_call = False
    agent.tool.tool_decorated(random_string="abcdEfghI123", user_message_override="test override")

    tru_messages = agent.messages
    exp_messages = []

    assert tru_messages == exp_messages


def test_agent_tool_do_not_record_tool_with_method_override(agent):
    agent.record_direct_tool_call = True
    agent.tool.tool_decorated(
        random_string="abcdEfghI123", user_message_override="test override", record_direct_tool_call=False
    )

    tru_messages = agent.messages
    exp_messages = []

    assert tru_messages == exp_messages


def test_agent_tool_tool_does_not_exist(agent):
    with pytest.raises(AttributeError):
        agent.tool.does_not_exist()


@pytest.mark.parametrize("tools", [None, [tool_decorated]], indirect=True)
def test_agent_tool_names(tools, agent):
    actual = agent.tool_names
    expected = list(agent.tool_registry.get_all_tools_config().keys())

    assert actual == expected


def test_agent__del__(agent):
    del agent


def test_agent_init_with_no_model_or_model_id():
    agent = Agent()
    assert agent.model is not None
    assert agent.model.get_config().get("model_id") == DEFAULT_BEDROCK_MODEL_ID


def test_agent_tool_no_parameter_conflict(agent, tool_registry, mock_randint):
    agent.tool_handler = unittest.mock.Mock(process=unittest.mock.Mock(return_value=iter([])))

    @strands.tools.tool(name="system_prompter")
    def function(system_prompt: str) -> str:
        return system_prompt

    agent.tool_registry.register_tool(function)

    mock_randint.return_value = 1

    agent.tool.system_prompter(system_prompt="tool prompt")

    agent.tool_handler.process.assert_called_with(
        tool={
            "toolUseId": "tooluse_system_prompter_1",
            "name": "system_prompter",
            "input": {"system_prompt": "tool prompt"},
        },
        model=unittest.mock.ANY,
        system_prompt="You are a helpful assistant.",
        messages=unittest.mock.ANY,
        tool_config=unittest.mock.ANY,
        kwargs={"system_prompt": "tool prompt"},
    )


def test_agent_tool_with_name_normalization(agent, tool_registry, mock_randint):
    agent.tool_handler = unittest.mock.Mock(process=unittest.mock.Mock(return_value=iter([])))

    tool_name = "system-prompter"

    @strands.tools.tool(name=tool_name)
    def function(system_prompt: str) -> str:
        return system_prompt

    agent.tool_registry.register_tool(function)

    mock_randint.return_value = 1

    agent.tool.system_prompter(system_prompt="tool prompt")

    # Verify the correct tool was invoked
    assert agent.tool_handler.process.call_count == 1
    tool_call = agent.tool_handler.process.call_args.kwargs.get("tool")

    assert tool_call == {
        # Note that the tool-use uses the "python safe" name
        "toolUseId": "tooluse_system_prompter_1",
        # But the name of the tool is the one in the registry
        "name": tool_name,
        "input": {"system_prompt": "tool prompt"},
    }


def test_agent_tool_with_no_normalized_match(agent, tool_registry, mock_randint):
    mock_randint.return_value = 1

    with pytest.raises(AttributeError) as err:
        agent.tool.system_prompter_1(system_prompt="tool prompt")

    assert str(err.value) == "Tool 'system_prompter_1' not found"


def test_agent_with_none_callback_handler_prints_nothing():
    agent = Agent()

    assert isinstance(agent.callback_handler, PrintingCallbackHandler)


def test_agent_with_callback_handler_none_uses_null_handler():
    agent = Agent(callback_handler=None)

    assert agent.callback_handler == null_callback_handler


def test_agent_callback_handler_not_provided_creates_new_instances():
    """Test that when callback_handler is not provided, new PrintingCallbackHandler instances are created."""
    # Create two agents without providing callback_handler
    agent1 = Agent()
    agent2 = Agent()

    # Both should have PrintingCallbackHandler instances
    assert isinstance(agent1.callback_handler, PrintingCallbackHandler)
    assert isinstance(agent2.callback_handler, PrintingCallbackHandler)

    # But they should be different object instances
    assert agent1.callback_handler is not agent2.callback_handler


def test_agent_callback_handler_explicit_none_uses_null_handler():
    """Test that when callback_handler is explicitly set to None, null_callback_handler is used."""
    agent = Agent(callback_handler=None)

    # Should use null_callback_handler
    assert agent.callback_handler is null_callback_handler


def test_agent_callback_handler_custom_handler_used():
    """Test that when a custom callback_handler is provided, it is used."""
    custom_handler = unittest.mock.Mock()
    agent = Agent(callback_handler=custom_handler)

    # Should use the provided custom handler
    assert agent.callback_handler is custom_handler


# mock the User(name='Jane Doe', age=30, email='jane@doe.com')
class User(BaseModel):
    """A user of the system."""

    name: str
    age: int
    email: str


def test_agent_structured_output(agent, agenerator):
    exp_result = User(name="Jane Doe", age=30, email="jane@doe.com")
    agent.model.structured_output = unittest.mock.Mock(return_value=agenerator([{"output": exp_result}]))

    prompt = "Jane Doe is 30 years old and her email is jane@doe.com"

    tru_result = agent.structured_output(User, prompt)
    assert tru_result == exp_result

    agent.model.structured_output.assert_called_once_with(User, [{"role": "user", "content": [{"text": prompt}]}])


@pytest.mark.asyncio
async def test_agent_structured_output_in_async_context(agent, agenerator):
    exp_result = User(name="Jane Doe", age=30, email="jane@doe.com")
    agent.model.structured_output = unittest.mock.Mock(return_value=agenerator([{"output": exp_result}]))

    prompt = "Jane Doe is 30 years old and her email is jane@doe.com"

    tru_result = await agent.structured_output_async(User, prompt)
    assert tru_result == exp_result


@pytest.mark.asyncio
async def test_agent_structured_output_async(agent, agenerator):
    exp_result = User(name="Jane Doe", age=30, email="jane@doe.com")
    agent.model.structured_output = unittest.mock.Mock(return_value=agenerator([{"output": exp_result}]))

    prompt = "Jane Doe is 30 years old and her email is jane@doe.com"

    tru_result = agent.structured_output(User, prompt)
    assert tru_result == exp_result

    agent.model.structured_output.assert_called_once_with(User, [{"role": "user", "content": [{"text": prompt}]}])


@pytest.mark.asyncio
async def test_stream_async_returns_all_events(mock_event_loop_cycle, alist):
    agent = Agent()

    # Define the side effect to simulate callback handler being called multiple times
    async def test_event_loop(*args, **kwargs):
        yield {"callback": {"data": "First chunk"}}
        yield {"callback": {"data": "Second chunk"}}
        yield {"callback": {"data": "Final chunk", "complete": True}}

        # Return expected values from event_loop_cycle
        yield {"stop": ("stop", {"role": "assistant", "content": [{"text": "Response"}]}, {}, {})}

    mock_event_loop_cycle.side_effect = test_event_loop
    mock_callback = unittest.mock.Mock()

    stream = agent.stream_async("test message", callback_handler=mock_callback)

    tru_events = await alist(stream)
    exp_events = [
        {"init_event_loop": True, "callback_handler": mock_callback},
        {"data": "First chunk"},
        {"data": "Second chunk"},
        {"complete": True, "data": "Final chunk"},
        {
            "result": AgentResult(
                stop_reason="stop",
                message={"role": "assistant", "content": [{"text": "Response"}]},
                metrics={},
                state={},
            ),
        },
    ]
    assert tru_events == exp_events

    exp_calls = [unittest.mock.call(**event) for event in exp_events]
    mock_callback.assert_has_calls(exp_calls)


@pytest.mark.asyncio
async def test_stream_async_passes_kwargs(agent, mock_model, mock_event_loop_cycle, agenerator, alist):
    mock_model.mock_converse.side_effect = [
        agenerator(
            [
                {
                    "contentBlockStart": {
                        "start": {
                            "toolUse": {
                                "toolUseId": "t1",
                                "name": "a_tool",
                            },
                        },
                    },
                },
                {"messageStop": {"stopReason": "tool_use"}},
            ]
        ),
    ]

    async def check_kwargs(**kwargs):
        kwargs_kwargs = kwargs["kwargs"]
        assert kwargs_kwargs["some_value"] == "a_value"
        # Return expected values from event_loop_cycle
        yield {"stop": ("stop", {"role": "assistant", "content": [{"text": "Response"}]}, {}, {})}

    mock_event_loop_cycle.side_effect = check_kwargs

    stream = agent.stream_async("test message", some_value="a_value")

    tru_events = await alist(stream)
    exp_events = [
        {"init_event_loop": True, "some_value": "a_value"},
        {
            "result": AgentResult(
                stop_reason="stop",
                message={"role": "assistant", "content": [{"text": "Response"}]},
                metrics={},
                state={},
            ),
        },
    ]
    assert tru_events == exp_events

    assert mock_event_loop_cycle.call_count == 1


@pytest.mark.asyncio
async def test_stream_async_raises_exceptions(mock_event_loop_cycle):
    mock_event_loop_cycle.side_effect = ValueError("Test exception")

    agent = Agent()
    stream = agent.stream_async("test message")

    await anext(stream)
    with pytest.raises(ValueError, match="Test exception"):
        await anext(stream)


def test_agent_init_with_trace_attributes():
    """Test that trace attributes are properly initialized in the Agent."""
    # Test with valid trace attributes
    valid_attributes = {
        "string_attr": "value",
        "int_attr": 123,
        "float_attr": 45.6,
        "bool_attr": True,
        "list_attr": ["item1", "item2"],
    }

    agent = Agent(trace_attributes=valid_attributes)

    # Check that all valid attributes were copied
    assert agent.trace_attributes == valid_attributes

    # Test with mixed valid and invalid trace attributes
    mixed_attributes = {
        "valid_str": "value",
        "invalid_dict": {"key": "value"},  # Should be filtered out
        "invalid_set": {1, 2, 3},  # Should be filtered out
        "valid_list": [1, 2, 3],  # Should be kept
        "invalid_nested_list": [1, {"nested": "dict"}],  # Should be filtered out
    }

    agent = Agent(trace_attributes=mixed_attributes)

    # Check that only valid attributes were copied
    assert "valid_str" in agent.trace_attributes
    assert "valid_list" in agent.trace_attributes
    assert "invalid_dict" not in agent.trace_attributes
    assert "invalid_set" not in agent.trace_attributes
    assert "invalid_nested_list" not in agent.trace_attributes


@unittest.mock.patch("strands.agent.agent.get_tracer")
def test_agent_init_initializes_tracer(mock_get_tracer):
    """Test that the tracer is initialized when creating an Agent."""
    mock_tracer = unittest.mock.MagicMock()
    mock_get_tracer.return_value = mock_tracer

    agent = Agent()

    # Verify tracer was initialized
    mock_get_tracer.assert_called_once()
    assert agent.tracer == mock_tracer
    assert agent.trace_span is None


@unittest.mock.patch("strands.agent.agent.get_tracer")
def test_agent_call_creates_and_ends_span_on_success(mock_get_tracer, mock_model, agenerator):
    """Test that __call__ creates and ends a span when the call succeeds."""
    # Setup mock tracer and span
    mock_tracer = unittest.mock.MagicMock()
    mock_span = unittest.mock.MagicMock()
    mock_tracer.start_agent_span.return_value = mock_span
    mock_get_tracer.return_value = mock_tracer

    # Setup mock model response
    mock_model.mock_converse.side_effect = [
        agenerator(
            [
                {"contentBlockDelta": {"delta": {"text": "test response"}}},
                {"contentBlockStop": {}},
            ]
        ),
    ]

    # Create agent and make a call
    agent = Agent(model=mock_model)
    result = agent("test prompt")

    # Verify span was created
    mock_tracer.start_agent_span.assert_called_once_with(
        prompt="test prompt",
        model_id=unittest.mock.ANY,
        tools=agent.tool_names,
        system_prompt=agent.system_prompt,
        custom_trace_attributes=agent.trace_attributes,
    )

    # Verify span was ended with the result
    mock_tracer.end_agent_span.assert_called_once_with(span=mock_span, response=result)


@pytest.mark.asyncio
@unittest.mock.patch("strands.agent.agent.get_tracer")
async def test_agent_stream_async_creates_and_ends_span_on_success(mock_get_tracer, mock_event_loop_cycle, alist):
    """Test that stream_async creates and ends a span when the call succeeds."""
    # Setup mock tracer and span
    mock_tracer = unittest.mock.MagicMock()
    mock_span = unittest.mock.MagicMock()
    mock_tracer.start_agent_span.return_value = mock_span
    mock_get_tracer.return_value = mock_tracer

    async def test_event_loop(*args, **kwargs):
        yield {"stop": ("stop", {"role": "assistant", "content": [{"text": "Agent Response"}]}, {}, {})}

    mock_event_loop_cycle.side_effect = test_event_loop

    # Create agent and make a call
    agent = Agent(model=mock_model)
    stream = agent.stream_async("test prompt")
    await alist(stream)

    # Verify span was created
    mock_tracer.start_agent_span.assert_called_once_with(
        prompt="test prompt",
        model_id=unittest.mock.ANY,
        tools=agent.tool_names,
        system_prompt=agent.system_prompt,
        custom_trace_attributes=agent.trace_attributes,
    )

    expected_response = AgentResult(
        stop_reason="stop", message={"role": "assistant", "content": [{"text": "Agent Response"}]}, metrics={}, state={}
    )

    # Verify span was ended with the result
    mock_tracer.end_agent_span.assert_called_once_with(span=mock_span, response=expected_response)


@unittest.mock.patch("strands.agent.agent.get_tracer")
def test_agent_call_creates_and_ends_span_on_exception(mock_get_tracer, mock_model):
    """Test that __call__ creates and ends a span when an exception occurs."""
    # Setup mock tracer and span
    mock_tracer = unittest.mock.MagicMock()
    mock_span = unittest.mock.MagicMock()
    mock_tracer.start_agent_span.return_value = mock_span
    mock_get_tracer.return_value = mock_tracer

    # Setup mock model to raise an exception
    test_exception = ValueError("Test exception")
    mock_model.mock_converse.side_effect = test_exception

    # Create agent and make a call that will raise an exception
    agent = Agent(model=mock_model)

    # Call the agent and catch the exception
    with pytest.raises(ValueError):
        agent("test prompt")

    # Verify span was created
    mock_tracer.start_agent_span.assert_called_once_with(
        prompt="test prompt",
        model_id=unittest.mock.ANY,
        tools=agent.tool_names,
        system_prompt=agent.system_prompt,
        custom_trace_attributes=agent.trace_attributes,
    )

    # Verify span was ended with the exception
    mock_tracer.end_agent_span.assert_called_once_with(span=mock_span, error=test_exception)


@pytest.mark.asyncio
@unittest.mock.patch("strands.agent.agent.get_tracer")
async def test_agent_stream_async_creates_and_ends_span_on_exception(mock_get_tracer, mock_model, alist):
    """Test that stream_async creates and ends a span when the call succeeds."""
    # Setup mock tracer and span
    mock_tracer = unittest.mock.MagicMock()
    mock_span = unittest.mock.MagicMock()
    mock_tracer.start_agent_span.return_value = mock_span
    mock_get_tracer.return_value = mock_tracer

    # Define the side effect to simulate callback handler raising an Exception
    test_exception = ValueError("Test exception")
    mock_model.mock_converse.side_effect = test_exception

    # Create agent and make a call
    agent = Agent(model=mock_model)

    # Call the agent and catch the exception
    with pytest.raises(ValueError):
        stream = agent.stream_async("test prompt")
        await alist(stream)

    # Verify span was created
    mock_tracer.start_agent_span.assert_called_once_with(
        prompt="test prompt",
        model_id=unittest.mock.ANY,
        tools=agent.tool_names,
        system_prompt=agent.system_prompt,
        custom_trace_attributes=agent.trace_attributes,
    )

    # Verify span was ended with the exception
    mock_tracer.end_agent_span.assert_called_once_with(span=mock_span, error=test_exception)


@unittest.mock.patch("strands.agent.agent.get_tracer")
def test_event_loop_cycle_includes_parent_span(mock_get_tracer, mock_event_loop_cycle, mock_model, agenerator):
    """Test that event_loop_cycle is called with the parent span."""
    # Setup mock tracer and span
    mock_tracer = unittest.mock.MagicMock()
    mock_span = unittest.mock.MagicMock()
    mock_tracer.start_agent_span.return_value = mock_span
    mock_get_tracer.return_value = mock_tracer

    # Setup mock for event_loop_cycle
    mock_event_loop_cycle.return_value = agenerator(
        [{"stop": ("stop", {"role": "assistant", "content": [{"text": "Response"}]}, {}, {})}]
    )

    # Create agent and make a call
    agent = Agent(model=mock_model)
    agent("test prompt")

    # Verify event_loop_cycle was called with the span
    mock_event_loop_cycle.assert_called_once()
    kwargs = mock_event_loop_cycle.call_args[1]
    assert "event_loop_parent_span" in kwargs
    assert kwargs["event_loop_parent_span"] == mock_span


def test_non_dict_throws_error():
    with pytest.raises(ValueError, match="state must be an AgentState object or a dict"):
        agent = Agent(state={"object", object()})
        print(agent.state)


def test_non_json_serializable_state_throws_error():
    with pytest.raises(ValueError, match="Value is not JSON serializable"):
        agent = Agent(state={"object": object()})
        print(agent.state)


def test_agent_state_breaks_dict_reference():
    ref_dict = {"hello": "world"}
    agent = Agent(state=ref_dict)

    # Make sure shallow object references do not affect state maintained by AgentState
    ref_dict["hello"] = object()

    # This will fail if AgentState reflects the updated reference
    json.dumps(agent.state.get())


def test_agent_state_breaks_deep_dict_reference():
    ref_dict = {"world": "!"}
    init_dict = {"hello": ref_dict}
    agent = Agent(state=init_dict)
    # Make sure deep reference changes do not affect state mained by AgentState
    ref_dict["world"] = object()

    # This will fail if AgentState reflects the updated reference
    json.dumps(agent.state.get())


def test_agent_state_set_breaks_dict_reference():
    agent = Agent()
    ref_dict = {"hello": "world"}
    # Set should copy the input, and not maintain the reference to the original object
    agent.state.set("hello", ref_dict)
    ref_dict["hello"] = object()

    # This will fail if AgentState reflects the updated reference
    json.dumps(agent.state.get())


def test_agent_state_get_breaks_deep_dict_reference():
    agent = Agent(state={"hello": {"world": "!"}})
    # Get should not return a reference to the internal state
    ref_state = agent.state.get()
    ref_state["hello"]["world"] = object()

    # This will fail if AgentState reflects the updated reference
    json.dumps(agent.state.get())<|MERGE_RESOLUTION|>--- conflicted
+++ resolved
@@ -738,7 +738,6 @@
     )
 
 
-<<<<<<< HEAD
 @pytest.mark.asyncio
 async def test_agent__call__in_async_context(mock_model, agent, agenerator):
     mock_model.mock_converse.return_value = agenerator(
@@ -777,7 +776,8 @@
     tru_message = result.message
     exp_message = {"content": [{"text": "abc"}], "role": "assistant"}
     assert tru_message == exp_message
-=======
+
+
 @unittest.mock.patch("strands.experimental.hooks.registry.HookRegistry.invoke_callbacks")
 def test_agent_hooks__init__(mock_invoke_callbacks):
     """Verify that the AgentInitializedEvent is emitted on Agent construction."""
@@ -818,7 +818,6 @@
     agent.structured_output(User, "example prompt")
 
     assert hook_provider.events_received == [StartRequestEvent(agent=agent), EndRequestEvent(agent=agent)]
->>>>>>> 5cfc9edf
 
 
 def test_agent_tool(mock_randint, agent):
