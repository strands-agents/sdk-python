--- conflicted
+++ resolved
@@ -364,21 +364,7 @@
     override_messages = [{"role": "user", "content": [{"text": "override msg"}]}]
     override_tool_config = {"test": "config"}
 
-<<<<<<< HEAD
     async def check_kwargs(some_value, **kwargs):
-        assert some_value == "a_value"
-        assert kwargs is not None
-        assert kwargs["system_prompt"] == override_system_prompt
-        assert kwargs["model"] == override_model
-        assert kwargs["tool_execution_handler"] == override_tool_execution_handler
-        assert kwargs["event_loop_metrics"] == override_event_loop_metrics
-        assert kwargs["callback_handler"] == override_callback_handler
-        assert kwargs["tool_handler"] == override_tool_handler
-        assert kwargs["messages"] == override_messages
-        assert kwargs["tool_config"] == override_tool_config
-        assert kwargs["agent"] == agent
-=======
-    def check_kwargs(**kwargs):
         kwargs_kwargs = kwargs["kwargs"]
         assert kwargs_kwargs["some_value"] == "a_value"
         assert kwargs_kwargs["system_prompt"] == override_system_prompt
@@ -390,7 +376,6 @@
         assert kwargs_kwargs["messages"] == override_messages
         assert kwargs_kwargs["tool_config"] == override_tool_config
         assert kwargs_kwargs["agent"] == agent
->>>>>>> a3925096
 
         # Return expected values from event_loop_cycle
         yield {"stop": ("stop", {"role": "assistant", "content": [{"text": "Response"}]}, {}, {})}
@@ -998,15 +983,9 @@
         ),
     ]
 
-<<<<<<< HEAD
     async def check_kwargs(some_value, **kwargs):
-        assert some_value == "a_value"
-        assert kwargs is not None
-=======
-    def check_kwargs(**kwargs):
         kwargs_kwargs = kwargs["kwargs"]
         assert kwargs_kwargs["some_value"] == "a_value"
->>>>>>> a3925096
         # Return expected values from event_loop_cycle
         yield {"stop": ("stop", {"role": "assistant", "content": [{"text": "Response"}]}, {}, {})}
 
