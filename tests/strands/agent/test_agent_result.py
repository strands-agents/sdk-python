--- conflicted
+++ resolved
@@ -99,7 +99,51 @@
     assert message_string == "Valid text\nMore valid text\n"
 
 
-<<<<<<< HEAD
+def test_to_dict(mock_metrics, simple_message: Message):
+    """Test that to_dict serializes AgentResult correctly."""
+    result = AgentResult(stop_reason="end_turn", message=simple_message, metrics=mock_metrics, state={"key": "value"})
+
+    data = result.to_dict()
+
+    assert data == {
+        "type": "agent_result",
+        "message": simple_message,
+        "stop_reason": "end_turn",
+    }
+
+
+def test_from_dict():
+    """Test that from_dict works with valid data."""
+    data = {
+        "type": "agent_result",
+        "message": {"role": "assistant", "content": [{"text": "Test response"}]},
+        "stop_reason": "end_turn",
+    }
+
+    result = AgentResult.from_dict(data)
+
+    assert result.message == data["message"]
+    assert result.stop_reason == data["stop_reason"]
+    assert isinstance(result.metrics, EventLoopMetrics)
+    assert result.state == {}
+
+
+def test_roundtrip_serialization(mock_metrics, complex_message: Message):
+    """Test that to_dict() and from_dict() work together correctly."""
+    original = AgentResult(
+        stop_reason="max_tokens", message=complex_message, metrics=mock_metrics, state={"test": "data"}
+    )
+
+    # Serialize and deserialize
+    data = original.to_dict()
+    restored = AgentResult.from_dict(data)
+
+    assert restored.message == original.message
+    assert restored.stop_reason == original.stop_reason
+    assert isinstance(restored.metrics, EventLoopMetrics)
+    assert restored.state == {}  # State is not serialized
+
+
 # Tests for structured output functionality
 class StructuredOutputModel(BaseModel):
     """Test model for structured output."""
@@ -156,49 +200,4 @@
     message_string = str(result)
     assert message_string == "Hello world!\n"
     assert "test" not in message_string
-    assert "42" not in message_string
-=======
-def test_to_dict(mock_metrics, simple_message: Message):
-    """Test that to_dict serializes AgentResult correctly."""
-    result = AgentResult(stop_reason="end_turn", message=simple_message, metrics=mock_metrics, state={"key": "value"})
-
-    data = result.to_dict()
-
-    assert data == {
-        "type": "agent_result",
-        "message": simple_message,
-        "stop_reason": "end_turn",
-    }
-
-
-def test_from_dict():
-    """Test that from_dict works with valid data."""
-    data = {
-        "type": "agent_result",
-        "message": {"role": "assistant", "content": [{"text": "Test response"}]},
-        "stop_reason": "end_turn",
-    }
-
-    result = AgentResult.from_dict(data)
-
-    assert result.message == data["message"]
-    assert result.stop_reason == data["stop_reason"]
-    assert isinstance(result.metrics, EventLoopMetrics)
-    assert result.state == {}
-
-
-def test_roundtrip_serialization(mock_metrics, complex_message: Message):
-    """Test that to_dict() and from_dict() work together correctly."""
-    original = AgentResult(
-        stop_reason="max_tokens", message=complex_message, metrics=mock_metrics, state={"test": "data"}
-    )
-
-    # Serialize and deserialize
-    data = original.to_dict()
-    restored = AgentResult.from_dict(data)
-
-    assert restored.message == original.message
-    assert restored.stop_reason == original.stop_reason
-    assert isinstance(restored.metrics, EventLoopMetrics)
-    assert restored.state == {}  # State is not serialized
->>>>>>> 8a89d91e
+    assert "42" not in message_string