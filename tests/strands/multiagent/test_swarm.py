import time
from unittest.mock import MagicMock, Mock, patch

import pytest

from strands.agent import Agent, AgentResult
from strands.agent.state import AgentState
from strands.hooks.registry import HookRegistry
from strands.multiagent.base import Status
from strands.multiagent.swarm import SharedContext, Swarm, SwarmNode, SwarmResult, SwarmState
from strands.session.session_manager import SessionManager
from strands.types.content import ContentBlock


def create_mock_agent(name, response_text="Default response", metrics=None, agent_id=None, should_fail=False):
    """Create a mock Agent with specified properties."""
    agent = Mock(spec=Agent)
    agent.name = name
    agent.id = agent_id or f"{name}_id"
    agent.messages = []
    agent.state = AgentState()  # Add state attribute
    agent.tool_registry = Mock()
    agent.tool_registry.registry = {}
    agent.tool_registry.process_tools = Mock()
    agent._call_count = 0
    agent._should_fail = should_fail
    agent._session_manager = None
    agent.hooks = HookRegistry()

    if metrics is None:
        metrics = Mock(
            accumulated_usage={"inputTokens": 10, "outputTokens": 20, "totalTokens": 30},
            accumulated_metrics={"latencyMs": 100.0},
        )

    def create_mock_result():
        agent._call_count += 1

        # Simulate failure if requested
        if agent._should_fail:
            raise Exception("Simulated agent failure")

        return AgentResult(
            message={"role": "assistant", "content": [{"text": response_text}]},
            stop_reason="end_turn",
            state={},
            metrics=metrics,
        )

    agent.return_value = create_mock_result()
    agent.__call__ = Mock(side_effect=create_mock_result)

    async def mock_invoke_async(*args, **kwargs):
        return create_mock_result()

    agent.invoke_async = MagicMock(side_effect=mock_invoke_async)

    return agent


@pytest.fixture
def mock_agents():
    """Create a set of mock agents for testing."""
    return {
        "coordinator": create_mock_agent("coordinator", "Coordinating task"),
        "specialist": create_mock_agent("specialist", "Specialized response"),
        "reviewer": create_mock_agent("reviewer", "Review complete"),
    }


@pytest.fixture
def mock_swarm(mock_agents):
    """Create a swarm for testing."""
    agents = list(mock_agents.values())
    swarm = Swarm(
        agents,
        max_handoffs=5,
        max_iterations=5,
        execution_timeout=30.0,
        node_timeout=10.0,
    )

    return swarm


@pytest.fixture
def mock_strands_tracer():
    with patch("strands.multiagent.swarm.get_tracer") as mock_get_tracer:
        mock_tracer_instance = MagicMock()
        mock_span = MagicMock()
        mock_tracer_instance.start_multiagent_span.return_value = mock_span
        mock_get_tracer.return_value = mock_tracer_instance
        yield mock_tracer_instance


@pytest.fixture
def mock_use_span():
    with patch("strands.multiagent.swarm.trace_api.use_span") as mock_use_span:
        yield mock_use_span


def test_swarm_structure_and_nodes(mock_swarm, mock_agents):
    """Test swarm structure and SwarmNode properties."""
    # Test swarm structure
    assert len(mock_swarm.nodes) == 3
    assert "coordinator" in mock_swarm.nodes
    assert "specialist" in mock_swarm.nodes
    assert "reviewer" in mock_swarm.nodes

    # Test SwarmNode properties
    coordinator_node = mock_swarm.nodes["coordinator"]
    assert coordinator_node.node_id == "coordinator"
    assert coordinator_node.executor == mock_agents["coordinator"]
    assert str(coordinator_node) == "coordinator"
    assert repr(coordinator_node) == "SwarmNode(node_id='coordinator')"

    # Test SwarmNode equality and hashing
    other_coordinator = SwarmNode("coordinator", mock_agents["coordinator"])
    assert coordinator_node == other_coordinator
    assert hash(coordinator_node) == hash(other_coordinator)
    assert coordinator_node != mock_swarm.nodes["specialist"]
    # Test SwarmNode inequality with different types
    assert coordinator_node != "not_a_swarm_node"
    assert coordinator_node != 42


def test_shared_context(mock_swarm):
    """Test SharedContext functionality and validation."""
    coordinator_node = mock_swarm.nodes["coordinator"]
    specialist_node = mock_swarm.nodes["specialist"]

    # Test SharedContext with multiple nodes (covers new node path)
    shared_context = SharedContext()
    shared_context.add_context(coordinator_node, "task_status", "in_progress")
    assert shared_context.context["coordinator"]["task_status"] == "in_progress"

    # Add context for a different node (this will create new node entry)
    shared_context.add_context(specialist_node, "analysis", "complete")
    assert shared_context.context["specialist"]["analysis"] == "complete"
    assert len(shared_context.context) == 2  # Two nodes now have context

    # Test SharedContext validation
    with pytest.raises(ValueError, match="Key cannot be None"):
        shared_context.add_context(coordinator_node, None, "value")

    with pytest.raises(ValueError, match="Key must be a string"):
        shared_context.add_context(coordinator_node, 123, "value")

    with pytest.raises(ValueError, match="Key cannot be empty"):
        shared_context.add_context(coordinator_node, "", "value")

    with pytest.raises(ValueError, match="Value is not JSON serializable"):
        shared_context.add_context(coordinator_node, "key", lambda x: x)


def test_swarm_state_should_continue(mock_swarm):
    """Test SwarmState should_continue method with various scenarios."""
    coordinator_node = mock_swarm.nodes["coordinator"]
    specialist_node = mock_swarm.nodes["specialist"]
    state = SwarmState(current_node=coordinator_node, task="test task")

    # Test normal continuation
    should_continue, reason = state.should_continue(
        max_handoffs=10,
        max_iterations=10,
        execution_timeout=60.0,
        repetitive_handoff_detection_window=0,
        repetitive_handoff_min_unique_agents=0,
    )
    assert should_continue is True
    assert reason == "Continuing"

    # Test max handoffs limit
    state.node_history = [coordinator_node] * 5
    should_continue, reason = state.should_continue(
        max_handoffs=3,
        max_iterations=10,
        execution_timeout=60.0,
        repetitive_handoff_detection_window=0,
        repetitive_handoff_min_unique_agents=0,
    )
    assert should_continue is False
    assert "Max handoffs reached" in reason

    # Test max iterations limit
    should_continue, reason = state.should_continue(
        max_handoffs=10,
        max_iterations=3,
        execution_timeout=60.0,
        repetitive_handoff_detection_window=0,
        repetitive_handoff_min_unique_agents=0,
    )
    assert should_continue is False
    assert "Max iterations reached" in reason

    # Test timeout
    state.start_time = time.time() - 100  # Set start time to 100 seconds ago
    should_continue, reason = state.should_continue(
        max_handoffs=10,
        max_iterations=10,
        execution_timeout=50.0,  # 50 second timeout
        repetitive_handoff_detection_window=0,
        repetitive_handoff_min_unique_agents=0,
    )
    assert should_continue is False
    assert "Execution timed out" in reason

    # Test repetitive handoff detection
    state.node_history = [coordinator_node, specialist_node, coordinator_node, specialist_node]
    state.start_time = time.time()  # Reset start time
    should_continue, reason = state.should_continue(
        max_handoffs=10,
        max_iterations=10,
        execution_timeout=60.0,
        repetitive_handoff_detection_window=4,
        repetitive_handoff_min_unique_agents=3,
    )
    assert should_continue is False
    assert "Repetitive handoff" in reason


@pytest.mark.asyncio
async def test_swarm_execution_async(mock_strands_tracer, mock_use_span, mock_swarm, mock_agents):
    """Test asynchronous swarm execution."""
    # Execute swarm
    task = [ContentBlock(text="Analyze this task"), ContentBlock(text="Additional context")]
    result = await mock_swarm.invoke_async(task)

    # Verify execution results
    assert result.status == Status.COMPLETED
    assert result.execution_count == 1
    assert len(result.results) == 1

    # Verify agent was called
    mock_agents["coordinator"].invoke_async.assert_called()

    # Verify metrics aggregation
    assert result.accumulated_usage["totalTokens"] >= 0
    assert result.accumulated_metrics["latencyMs"] >= 0

    # Verify result type
    assert isinstance(result, SwarmResult)
    assert hasattr(result, "node_history")
    assert len(result.node_history) == 1

    mock_strands_tracer.start_multiagent_span.assert_called()
    mock_use_span.assert_called_once()


def test_swarm_synchronous_execution(mock_strands_tracer, mock_use_span, mock_agents):
    """Test synchronous swarm execution using __call__ method."""
    agents = list(mock_agents.values())
    swarm = Swarm(
        nodes=agents,
        max_handoffs=3,
        max_iterations=3,
        execution_timeout=15.0,
        node_timeout=5.0,
    )

    # Test synchronous execution
    result = swarm("Test synchronous swarm execution")

    # Verify execution results
    assert result.status == Status.COMPLETED
    assert result.execution_count == 1
    assert len(result.results) == 1
    assert result.execution_time >= 0

    # Verify agent was called
    mock_agents["coordinator"].invoke_async.assert_called()

    # Verify return type is SwarmResult
    assert isinstance(result, SwarmResult)
    assert hasattr(result, "node_history")

    # Test swarm configuration
    assert swarm.max_handoffs == 3
    assert swarm.max_iterations == 3
    assert swarm.execution_timeout == 15.0
    assert swarm.node_timeout == 5.0

    # Test tool injection
    for node in swarm.nodes.values():
        node.executor.tool_registry.process_tools.assert_called()

    mock_strands_tracer.start_multiagent_span.assert_called()
    mock_use_span.assert_called_once()


def test_swarm_builder_validation(mock_agents):
    """Test swarm builder validation and error handling."""
    # Test agent name assignment
    unnamed_agent = create_mock_agent(None)
    unnamed_agent.name = None
    agents_with_unnamed = [unnamed_agent, mock_agents["coordinator"]]

    swarm_with_unnamed = Swarm(nodes=agents_with_unnamed)
    assert "node_0" in swarm_with_unnamed.nodes
    assert "coordinator" in swarm_with_unnamed.nodes

    # Test duplicate node names
    duplicate_agent = create_mock_agent("coordinator")
    with pytest.raises(ValueError, match="Node ID 'coordinator' is not unique"):
        Swarm(nodes=[mock_agents["coordinator"], duplicate_agent])

    # Test duplicate agent instances
    same_agent = mock_agents["coordinator"]
    with pytest.raises(ValueError, match="Duplicate node instance detected"):
        Swarm(nodes=[same_agent, same_agent])

    # Test tool name conflicts - handoff tool
    conflicting_agent = create_mock_agent("conflicting")
    conflicting_agent.tool_registry.registry = {"handoff_to_agent": Mock()}

    with pytest.raises(ValueError, match="already has tools with names that conflict"):
        Swarm(nodes=[conflicting_agent])


def test_swarm_handoff_functionality():
    """Test swarm handoff functionality."""

    # Create an agent that will hand off to another agent
    def create_handoff_agent(name, target_agent_name, response_text="Handing off"):
        """Create a mock agent that performs handoffs."""
        agent = create_mock_agent(name, response_text)
        agent._handoff_done = False  # Track if handoff has been performed

        def create_handoff_result():
            agent._call_count += 1
            # Perform handoff on first execution call (not setup calls)
            if (
                not agent._handoff_done
                and hasattr(agent, "_swarm_ref")
                and agent._swarm_ref
                and hasattr(agent._swarm_ref.state, "completion_status")
            ):
                target_node = agent._swarm_ref.nodes.get(target_agent_name)
                if target_node:
                    agent._swarm_ref._handle_handoff(
                        target_node, f"Handing off to {target_agent_name}", {"handoff_context": "test_data"}
                    )
                    agent._handoff_done = True

            return AgentResult(
                message={"role": "assistant", "content": [{"text": response_text}]},
                stop_reason="end_turn",
                state={},
                metrics=Mock(
                    accumulated_usage={"inputTokens": 5, "outputTokens": 10, "totalTokens": 15},
                    accumulated_metrics={"latencyMs": 50.0},
                ),
            )

        agent.return_value = create_handoff_result()
        agent.__call__ = Mock(side_effect=create_handoff_result)

        async def mock_invoke_async(*args, **kwargs):
            return create_handoff_result()

        agent.invoke_async = MagicMock(side_effect=mock_invoke_async)
        return agent

    # Create agents - first one hands off, second one completes by not handing off
    handoff_agent = create_handoff_agent("handoff_agent", "completion_agent")
    completion_agent = create_mock_agent("completion_agent", "Task completed")

    # Create a swarm with reasonable limits
    handoff_swarm = Swarm(nodes=[handoff_agent, completion_agent], max_handoffs=10, max_iterations=10)
    handoff_agent._swarm_ref = handoff_swarm
    completion_agent._swarm_ref = handoff_swarm

    # Execute swarm - this should hand off from first agent to second agent
    result = handoff_swarm("Test handoff during execution")

    # Verify the handoff occurred
    assert result.status == Status.COMPLETED
    assert result.execution_count == 2  # Both agents should have executed
    assert len(result.node_history) == 2

    # Verify the handoff agent executed first
    assert result.node_history[0].node_id == "handoff_agent"

    # Verify the completion agent executed after handoff
    assert result.node_history[1].node_id == "completion_agent"

    # Verify both agents were called
    handoff_agent.invoke_async.assert_called()
    completion_agent.invoke_async.assert_called()

    # Test handoff when task is already completed
    completed_swarm = Swarm(nodes=[handoff_agent, completion_agent])
    completed_swarm.state.completion_status = Status.COMPLETED
    completed_swarm._handle_handoff(completed_swarm.nodes["completion_agent"], "test message", {"key": "value"})
    # Should not change current node when already completed


def test_swarm_tool_creation_and_execution():
    """Test swarm tool creation and execution with error handling."""
    error_agent = create_mock_agent("error_agent")
    error_swarm = Swarm(nodes=[error_agent])

    # Test tool execution with errors
    handoff_tool = error_swarm._create_handoff_tool()
    error_result = handoff_tool("nonexistent_agent", "test message")
    assert error_result["status"] == "error"
    assert "not found" in error_result["content"][0]["text"]


def test_swarm_failure_handling(mock_strands_tracer, mock_use_span):
    """Test swarm execution with agent failures."""
    # Test execution with agent failures
    failing_agent = create_mock_agent("failing_agent")
    failing_agent._should_fail = True  # Set failure flag after creation
    failing_swarm = Swarm(nodes=[failing_agent], node_timeout=1.0)

    # The swarm catches exceptions internally and sets status to FAILED
    result = failing_swarm("Test failure handling")
    assert result.status == Status.FAILED
    mock_strands_tracer.start_multiagent_span.assert_called()
    mock_use_span.assert_called_once()


def test_swarm_metrics_handling():
    """Test swarm metrics handling with missing metrics."""
    no_metrics_agent = create_mock_agent("no_metrics", metrics=None)
    no_metrics_swarm = Swarm(nodes=[no_metrics_agent])

    result = no_metrics_swarm("Test no metrics")
    assert result.status == Status.COMPLETED


def test_swarm_auto_completion_without_handoff():
    """Test swarm auto-completion when no handoff occurs."""
    # Create a simple agent that doesn't hand off
    no_handoff_agent = create_mock_agent("no_handoff_agent", "Task completed without handoff")

    # Create a swarm with just this agent
    auto_complete_swarm = Swarm(nodes=[no_handoff_agent])

    # Execute swarm - this should complete automatically since there's no handoff
    result = auto_complete_swarm("Test auto-completion without handoff")

    # Verify the swarm completed successfully
    assert result.status == Status.COMPLETED
    assert result.execution_count == 1
    assert len(result.node_history) == 1
    assert result.node_history[0].node_id == "no_handoff_agent"

    # Verify the agent was called
    no_handoff_agent.invoke_async.assert_called()


def test_swarm_configurable_entry_point():
    """Test swarm with configurable entry point."""
    # Create multiple agents
    agent1 = create_mock_agent("agent1", "Agent 1 response")
    agent2 = create_mock_agent("agent2", "Agent 2 response")
    agent3 = create_mock_agent("agent3", "Agent 3 response")

    # Create swarm with agent2 as entry point
    swarm = Swarm([agent1, agent2, agent3], entry_point=agent2)

    # Verify entry point is set correctly
    assert swarm.entry_point is agent2

    # Execute swarm
    result = swarm("Test task")

    # Verify agent2 was the first to execute
    assert result.status == Status.COMPLETED
    assert len(result.node_history) == 1
    assert result.node_history[0].node_id == "agent2"


def test_swarm_invalid_entry_point():
    """Test swarm with invalid entry point raises error."""
    agent1 = create_mock_agent("agent1", "Agent 1 response")
    agent2 = create_mock_agent("agent2", "Agent 2 response")
    agent3 = create_mock_agent("agent3", "Agent 3 response")  # Not in swarm

    # Try to create swarm with agent not in the swarm
    with pytest.raises(ValueError, match="Entry point agent not found in swarm nodes"):
        Swarm([agent1, agent2], entry_point=agent3)


def test_swarm_default_entry_point():
    """Test swarm uses first agent as default entry point."""
    agent1 = create_mock_agent("agent1", "Agent 1 response")
    agent2 = create_mock_agent("agent2", "Agent 2 response")

    # Create swarm without specifying entry point
    swarm = Swarm([agent1, agent2])

    # Verify no explicit entry point is set
    assert swarm.entry_point is None

    # Execute swarm
    result = swarm("Test task")

    # Verify first agent was used as entry point
    assert result.status == Status.COMPLETED
    assert len(result.node_history) == 1
    assert result.node_history[0].node_id == "agent1"


def test_swarm_duplicate_agent_names():
    """Test swarm rejects agents with duplicate names."""
    agent1 = create_mock_agent("duplicate_name", "Agent 1 response")
    agent2 = create_mock_agent("duplicate_name", "Agent 2 response")

    # Try to create swarm with duplicate names
    with pytest.raises(ValueError, match="Node ID 'duplicate_name' is not unique"):
        Swarm([agent1, agent2])


def test_swarm_entry_point_same_name_different_object():
    """Test entry point validation with same name but different object."""
    agent1 = create_mock_agent("agent1", "Agent 1 response")
    agent2 = create_mock_agent("agent2", "Agent 2 response")

    # Create a different agent with same name as agent1
    different_agent_same_name = create_mock_agent("agent1", "Different agent response")

    # Try to use the different agent as entry point
    with pytest.raises(ValueError, match="Entry point agent not found in swarm nodes"):
        Swarm([agent1, agent2], entry_point=different_agent_same_name)


def test_swarm_validate_unsupported_features():
    """Test Swarm validation for session persistence and callbacks."""
    # Test with normal agent (should work)
    normal_agent = create_mock_agent("normal_agent")
    normal_agent._session_manager = None
    normal_agent.hooks = HookRegistry()

    swarm = Swarm([normal_agent])
    assert len(swarm.nodes) == 1

    # Test with session manager (should fail)
    mock_session_manager = Mock(spec=SessionManager)
    agent_with_session = create_mock_agent("agent_with_session")
    agent_with_session._session_manager = mock_session_manager
    agent_with_session.hooks = HookRegistry()

    with pytest.raises(ValueError, match="Session persistence is not supported for Swarm agents yet"):
        Swarm([agent_with_session])


@pytest.mark.asyncio
async def test_swarm_kwargs_passing(mock_strands_tracer, mock_use_span):
    """Test that kwargs are passed through to underlying agents."""
<<<<<<< HEAD
    # Create a mock agent that captures kwargs
    kwargs_agent = create_mock_agent("kwargs_agent", "Response with kwargs")

    async def capture_kwargs(*args, **kwargs):
        # Store kwargs for verification
        capture_kwargs.captured_kwargs = kwargs
        return kwargs_agent.return_value

    kwargs_agent.invoke_async = MagicMock(side_effect=capture_kwargs)

    # Create swarm
    swarm = Swarm(nodes=[kwargs_agent])

    # Execute with custom kwargs
    test_kwargs = {"custom_param": "test_value", "another_param": 42}
    result = await swarm.invoke_async("Test kwargs passing", **test_kwargs)

    # Verify kwargs were passed to agent
    assert hasattr(capture_kwargs, "captured_kwargs")
    assert capture_kwargs.captured_kwargs == test_kwargs
=======
    kwargs_agent = create_mock_agent("kwargs_agent", "Response with kwargs")
    kwargs_agent.invoke_async = Mock(side_effect=kwargs_agent.invoke_async)

    swarm = Swarm(nodes=[kwargs_agent])

    test_kwargs = {"custom_param": "test_value", "another_param": 42}
    result = await swarm.invoke_async("Test kwargs passing", test_kwargs)

    assert kwargs_agent.invoke_async.call_args.kwargs == test_kwargs
>>>>>>> eef11cc8
    assert result.status == Status.COMPLETED


def test_swarm_kwargs_passing_sync(mock_strands_tracer, mock_use_span):
    """Test that kwargs are passed through to underlying agents in sync execution."""
<<<<<<< HEAD
    # Create a mock agent that captures kwargs
    kwargs_agent = create_mock_agent("kwargs_agent", "Response with kwargs")

    async def capture_kwargs(*args, **kwargs):
        # Store kwargs for verification
        capture_kwargs.captured_kwargs = kwargs
        return kwargs_agent.return_value

    kwargs_agent.invoke_async = MagicMock(side_effect=capture_kwargs)

    # Create swarm
    swarm = Swarm(nodes=[kwargs_agent])

    # Execute with custom kwargs
    test_kwargs = {"custom_param": "test_value", "another_param": 42}
    result = swarm("Test kwargs passing sync", **test_kwargs)

    # Verify kwargs were passed to agent
    assert hasattr(capture_kwargs, "captured_kwargs")
    assert capture_kwargs.captured_kwargs == test_kwargs
=======
    kwargs_agent = create_mock_agent("kwargs_agent", "Response with kwargs")
    kwargs_agent.invoke_async = Mock(side_effect=kwargs_agent.invoke_async)

    swarm = Swarm(nodes=[kwargs_agent])

    test_kwargs = {"custom_param": "test_value", "another_param": 42}
    result = swarm("Test kwargs passing sync", test_kwargs)

    assert kwargs_agent.invoke_async.call_args.kwargs == test_kwargs
>>>>>>> eef11cc8
    assert result.status == Status.COMPLETED<|MERGE_RESOLUTION|>--- conflicted
+++ resolved
@@ -550,28 +550,6 @@
 @pytest.mark.asyncio
 async def test_swarm_kwargs_passing(mock_strands_tracer, mock_use_span):
     """Test that kwargs are passed through to underlying agents."""
-<<<<<<< HEAD
-    # Create a mock agent that captures kwargs
-    kwargs_agent = create_mock_agent("kwargs_agent", "Response with kwargs")
-
-    async def capture_kwargs(*args, **kwargs):
-        # Store kwargs for verification
-        capture_kwargs.captured_kwargs = kwargs
-        return kwargs_agent.return_value
-
-    kwargs_agent.invoke_async = MagicMock(side_effect=capture_kwargs)
-
-    # Create swarm
-    swarm = Swarm(nodes=[kwargs_agent])
-
-    # Execute with custom kwargs
-    test_kwargs = {"custom_param": "test_value", "another_param": 42}
-    result = await swarm.invoke_async("Test kwargs passing", **test_kwargs)
-
-    # Verify kwargs were passed to agent
-    assert hasattr(capture_kwargs, "captured_kwargs")
-    assert capture_kwargs.captured_kwargs == test_kwargs
-=======
     kwargs_agent = create_mock_agent("kwargs_agent", "Response with kwargs")
     kwargs_agent.invoke_async = Mock(side_effect=kwargs_agent.invoke_async)
 
@@ -581,34 +559,11 @@
     result = await swarm.invoke_async("Test kwargs passing", test_kwargs)
 
     assert kwargs_agent.invoke_async.call_args.kwargs == test_kwargs
->>>>>>> eef11cc8
     assert result.status == Status.COMPLETED
 
 
 def test_swarm_kwargs_passing_sync(mock_strands_tracer, mock_use_span):
     """Test that kwargs are passed through to underlying agents in sync execution."""
-<<<<<<< HEAD
-    # Create a mock agent that captures kwargs
-    kwargs_agent = create_mock_agent("kwargs_agent", "Response with kwargs")
-
-    async def capture_kwargs(*args, **kwargs):
-        # Store kwargs for verification
-        capture_kwargs.captured_kwargs = kwargs
-        return kwargs_agent.return_value
-
-    kwargs_agent.invoke_async = MagicMock(side_effect=capture_kwargs)
-
-    # Create swarm
-    swarm = Swarm(nodes=[kwargs_agent])
-
-    # Execute with custom kwargs
-    test_kwargs = {"custom_param": "test_value", "another_param": 42}
-    result = swarm("Test kwargs passing sync", **test_kwargs)
-
-    # Verify kwargs were passed to agent
-    assert hasattr(capture_kwargs, "captured_kwargs")
-    assert capture_kwargs.captured_kwargs == test_kwargs
-=======
     kwargs_agent = create_mock_agent("kwargs_agent", "Response with kwargs")
     kwargs_agent.invoke_async = Mock(side_effect=kwargs_agent.invoke_async)
 
@@ -618,5 +573,4 @@
     result = swarm("Test kwargs passing sync", test_kwargs)
 
     assert kwargs_agent.invoke_async.call_args.kwargs == test_kwargs
->>>>>>> eef11cc8
     assert result.status == Status.COMPLETED