--- conflicted
+++ resolved
@@ -6,11 +6,7 @@
 import pytest
 from opentelemetry.trace import StatusCode  # type: ignore
 
-<<<<<<< HEAD
-from strands.telemetry.tracer import JSONEncoder, Tracer, get_tracer
-=======
 from strands.telemetry.tracer import JSONEncoder, Tracer, get_tracer, serialize
->>>>>>> f5ac46da
 from strands.types.streaming import Usage
 
 
@@ -638,9 +634,6 @@
 
     # Test just the value
     result = json.loads(encoder.encode(huge_number))
-<<<<<<< HEAD
-    assert result == "<replaced>"
-=======
     assert result == "<replaced>"
 
 
@@ -687,5 +680,4 @@
     # Our serialize function should preserve non-ASCII characters
     custom_result = serialize({"text": japanese_text})
     assert japanese_text in custom_result
-    assert "\\u" not in custom_result
->>>>>>> f5ac46da
+    assert "\\u" not in custom_result