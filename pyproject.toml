--- conflicted
+++ resolved
@@ -116,11 +116,7 @@
 ]
 
 [tool.hatch.envs.hatch-test]
-<<<<<<< HEAD
-features = ["anthropic", "litellm", "llamaapi", "ollama", "openai", "cohere"]
-=======
-features = ["anthropic", "litellm", "llamaapi", "ollama", "openai", "otel"]
->>>>>>> e12bc2f0
+features = ["anthropic", "litellm", "llamaapi", "ollama", "openai", "otel", "cohere"]
 extra-dependencies = [
     "moto>=5.1.0,<6.0.0",
     "pytest>=8.0.0,<9.0.0",
