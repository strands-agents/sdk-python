[build-system]
requires = ["hatchling", "hatch-vcs"]
build-backend = "hatchling.build"

[project]
name = "strands-agents"
dynamic = ["version"]
description = "A model-driven approach to building AI agents in just a few lines of code"
readme = "README.md"
requires-python = ">=3.10"
license = {text = "Apache-2.0"}
authors = [
    {name = "AWS", email = "opensource@amazon.com"},
]
classifiers = [
    "Development Status :: 3 - Alpha",
    "Intended Audience :: Developers",
    "License :: OSI Approved :: Apache Software License",
    "Operating System :: OS Independent",
    "Programming Language :: Python :: 3",
    "Programming Language :: Python :: 3.10",
    "Programming Language :: Python :: 3.11",
    "Programming Language :: Python :: 3.12",
    "Programming Language :: Python :: 3.13",
    "Topic :: Scientific/Engineering :: Artificial Intelligence",
    "Topic :: Software Development :: Libraries :: Python Modules",
]
dependencies = [
    "boto3>=1.26.0,<2.0.0",
    "botocore>=1.29.0,<2.0.0",
    "docstring_parser>=0.15,<1.0",
    "mcp>=1.8.0,<2.0.0",
    "pydantic>=2.0.0,<3.0.0",
    "typing-extensions>=4.13.2,<5.0.0",
    "watchdog>=6.0.0,<7.0.0",
    "opentelemetry-api>=1.30.0,<2.0.0",
    "opentelemetry-sdk>=1.30.0,<2.0.0",
]

[project.urls]
Homepage = "https://github.com/strands-agents/sdk-python"
"Bug Tracker" = "https://github.com/strands-agents/sdk-python/issues"
Documentation = "https://strandsagents.com"

[tool.hatch.build.targets.wheel]
packages = ["src/strands"]

[project.optional-dependencies]
anthropic = [
    "anthropic>=0.21.0,<1.0.0",
]
dev = [
    "commitizen>=4.4.0,<5.0.0",
    "hatch>=1.0.0,<2.0.0",
    "moto>=5.1.0,<6.0.0",
    "mypy>=1.15.0,<2.0.0",
    "pre-commit>=3.2.0,<4.2.0",
    "pytest>=8.0.0,<9.0.0",
    "pytest-asyncio>=0.26.0,<0.27.0",
    "ruff>=0.4.4,<0.5.0",
]
docs = [
    "sphinx>=5.0.0,<6.0.0",
    "sphinx-rtd-theme>=1.0.0,<2.0.0",
    "sphinx-autodoc-typehints>=1.12.0,<2.0.0",
]
litellm = [
    "litellm>=1.72.6,<1.73.0",
]
llamaapi = [
    "llama-api-client>=0.1.0,<1.0.0",
]
ollama = [
    "ollama>=0.4.8,<1.0.0",
]
openai = [
    "openai>=1.68.0,<2.0.0",
]
<<<<<<< HEAD
writer = [
    "writer-sdk>=2.2.0"
=======
otel = [
    "opentelemetry-exporter-otlp-proto-http>=1.30.0,<2.0.0",
]
a2a = [
    "a2a-sdk>=0.2.6",
    "uvicorn>=0.34.2",
    "httpx>=0.28.1",
    "fastapi>=0.115.12",
    "starlette>=0.46.2",
>>>>>>> 5a69a120
]

[tool.hatch.version]
# Tells Hatch to use your version control system (git) to determine the version.
source = "vcs"

[tool.hatch.envs.hatch-static-analysis]
<<<<<<< HEAD
features = ["anthropic", "litellm", "llamaapi", "ollama", "openai", "writer"]
=======
features = ["anthropic", "litellm", "llamaapi", "ollama", "openai", "otel"]
>>>>>>> 5a69a120
dependencies = [
  "mypy>=1.15.0,<2.0.0",
  "ruff>=0.11.6,<0.12.0",
  "strands-agents @ {root:uri}"
]

[tool.hatch.envs.hatch-static-analysis.scripts]
format-check = [
    "ruff format --check"
]
format-fix = [
    "ruff format"
]
lint-check = [
    "ruff check",
    # excluding due to A2A and OTEL http exporter dependency conflict
    "mypy -p src --exclude src/strands/multiagent"
]
lint-fix = [
    "ruff check --fix"
]

[tool.hatch.envs.hatch-test]
<<<<<<< HEAD
features = ["anthropic", "litellm", "llamaapi", "ollama", "openai", "writer"]
=======
features = ["anthropic", "litellm", "llamaapi", "ollama", "openai", "otel"]
>>>>>>> 5a69a120
extra-dependencies = [
    "moto>=5.1.0,<6.0.0",
    "pytest>=8.0.0,<9.0.0",
    "pytest-asyncio>=0.26.0,<0.27.0",
    "pytest-cov>=4.1.0,<5.0.0",
    "pytest-xdist>=3.0.0,<4.0.0",
]
extra-args = [
    "-n",
    "auto",
    "-vv",
]

[tool.hatch.envs.dev]
dev-mode = true
<<<<<<< HEAD
features = ["dev", "docs", "anthropic", "litellm", "llamaapi", "ollama", "writer"]
=======
features = ["dev", "docs", "anthropic", "litellm", "llamaapi", "ollama", "otel"]
>>>>>>> 5a69a120

[tool.hatch.envs.a2a]
dev-mode = true
features = ["dev", "docs", "anthropic", "litellm", "llamaapi", "ollama", "a2a"]

[tool.hatch.envs.a2a.scripts]
run = [
    "pytest{env:HATCH_TEST_ARGS:} tests/multiagent/a2a {args}"
]
run-cov = [
    "pytest{env:HATCH_TEST_ARGS:} tests/multiagent/a2a --cov --cov-config=pyproject.toml {args}"
]
lint-check = [
    "ruff check",
    "mypy -p src/strands/multiagent/a2a"
]

[[tool.hatch.envs.hatch-test.matrix]]
python = ["3.13", "3.12", "3.11", "3.10"]

[tool.hatch.envs.hatch-test.scripts]
run = [
    # excluding due to A2A and OTEL http exporter dependency conflict
    "pytest{env:HATCH_TEST_ARGS:} {args} --ignore=tests/multiagent/a2a"
]
run-cov = [
    # excluding due to A2A and OTEL http exporter dependency conflict
    "pytest{env:HATCH_TEST_ARGS:} --cov --cov-config=pyproject.toml {args} --ignore=tests/multiagent/a2a"
]

cov-combine = []
cov-report = []


[tool.hatch.envs.default.scripts]
list = [
    "echo 'Scripts commands available for default env:'; hatch env show --json | jq --raw-output '.default.scripts | keys[]'"
]
format = [
  "hatch fmt --formatter",
]
test-format = [
    "hatch fmt --formatter --check",
]
lint = [
    "hatch fmt --linter"
]
test-lint = [
    "hatch fmt --linter --check"
]
test = [
    "hatch test --cover --cov-report html --cov-report xml {args}"
]
test-integ = [
    "hatch test tests-integ {args}"
]
prepare = [
    "hatch fmt --linter",
    "hatch fmt --formatter",
    "hatch run test-lint",
    "hatch test --all"
]
test-a2a = [
    # required to run manually due to A2A and OTEL http exporter dependency conflict
    "hatch -e a2a run run {args}"
]

[tool.mypy]
python_version = "3.10"
warn_return_any = true
warn_unused_configs = true
disallow_untyped_defs = true
disallow_incomplete_defs = true
check_untyped_defs = true
disallow_untyped_decorators = true
no_implicit_optional = true
warn_redundant_casts = true
warn_unused_ignores = true
warn_no_return = true
warn_unreachable = true
follow_untyped_imports = true
ignore_missing_imports = false

[[tool.mypy.overrides]]
module = "litellm"
ignore_missing_imports = true

[tool.ruff]
line-length = 120
include = ["examples/**/*.py", "src/**/*.py", "tests/**/*.py", "tests-integ/**/*.py"]

[tool.ruff.lint]
select = [
  "B", # flake8-bugbear
  "D", # pydocstyle
  "E", # pycodestyle
  "F", # pyflakes
  "G", # logging format
  "I", # isort
  "LOG", # logging
]

[tool.ruff.lint.per-file-ignores]
"!src/**/*.py" = ["D"]

[tool.ruff.lint.pydocstyle]
convention = "google"

[tool.pytest.ini_options]
testpaths = [
    "tests"
]
asyncio_default_fixture_loop_scope = "function"

[tool.coverage.run]
branch = true
source = ["src"]
context = "thread"
parallel = true
concurrency = ["thread", "multiprocessing"]

[tool.coverage.report]
show_missing = true

[tool.coverage.html]
directory = "build/coverage/html"

[tool.coverage.xml]
output = "build/coverage/coverage.xml"

[tool.commitizen]
name = "cz_conventional_commits"
tag_format = "v$version"
bump_message = "chore(release): bump version $current_version -> $new_version"
version_files = [
    "pyproject.toml:version",
]
update_changelog_on_bump = true
style = [
    ["qmark", "fg:#ff9d00 bold"],
    ["question", "bold"],
    ["answer", "fg:#ff9d00 bold"],
    ["pointer", "fg:#ff9d00 bold"],
    ["highlighted", "fg:#ff9d00 bold"],
    ["selected", "fg:#cc5454"],
    ["separator", "fg:#cc5454"],
    ["instruction", ""],
    ["text", ""],
    ["disabled", "fg:#858585 italic"]
]<|MERGE_RESOLUTION|>--- conflicted
+++ resolved
@@ -76,20 +76,21 @@
 openai = [
     "openai>=1.68.0,<2.0.0",
 ]
-<<<<<<< HEAD
+
+otel = [
+    "opentelemetry-exporter-otlp-proto-http>=1.30.0,<2.0.0",
+]
+
 writer = [
     "writer-sdk>=2.2.0"
-=======
-otel = [
-    "opentelemetry-exporter-otlp-proto-http>=1.30.0,<2.0.0",
-]
+]
+
 a2a = [
     "a2a-sdk>=0.2.6",
     "uvicorn>=0.34.2",
     "httpx>=0.28.1",
     "fastapi>=0.115.12",
     "starlette>=0.46.2",
->>>>>>> 5a69a120
 ]
 
 [tool.hatch.version]
@@ -97,11 +98,8 @@
 source = "vcs"
 
 [tool.hatch.envs.hatch-static-analysis]
-<<<<<<< HEAD
-features = ["anthropic", "litellm", "llamaapi", "ollama", "openai", "writer"]
-=======
-features = ["anthropic", "litellm", "llamaapi", "ollama", "openai", "otel"]
->>>>>>> 5a69a120
+features = ["anthropic", "litellm", "llamaapi", "ollama", "openai", "otel", "writer"]
+
 dependencies = [
   "mypy>=1.15.0,<2.0.0",
   "ruff>=0.11.6,<0.12.0",
@@ -125,11 +123,8 @@
 ]
 
 [tool.hatch.envs.hatch-test]
-<<<<<<< HEAD
-features = ["anthropic", "litellm", "llamaapi", "ollama", "openai", "writer"]
-=======
-features = ["anthropic", "litellm", "llamaapi", "ollama", "openai", "otel"]
->>>>>>> 5a69a120
+features = ["anthropic", "litellm", "llamaapi", "ollama", "openai", "otel", "writer"]
+
 extra-dependencies = [
     "moto>=5.1.0,<6.0.0",
     "pytest>=8.0.0,<9.0.0",
@@ -145,11 +140,7 @@
 
 [tool.hatch.envs.dev]
 dev-mode = true
-<<<<<<< HEAD
-features = ["dev", "docs", "anthropic", "litellm", "llamaapi", "ollama", "writer"]
-=======
-features = ["dev", "docs", "anthropic", "litellm", "llamaapi", "ollama", "otel"]
->>>>>>> 5a69a120
+features = ["dev", "docs", "anthropic", "litellm", "llamaapi", "ollama", "otel", "writer"]
 
 [tool.hatch.envs.a2a]
 dev-mode = true
