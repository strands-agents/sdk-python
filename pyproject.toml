--- conflicted
+++ resolved
@@ -41,22 +41,6 @@
 
 
 [project.optional-dependencies]
-<<<<<<< HEAD
-anthropic = [
-    "anthropic>=0.21.0,<1.0.0",
-]
-dev = [
-    "commitizen>=4.4.0,<5.0.0",
-    "hatch>=1.0.0,<2.0.0",
-    "moto>=5.1.0,<6.0.0",
-    "mypy>=1.15.0,<2.0.0",
-    "pre-commit>=3.2.0,<4.4.0",
-    "pytest>=8.0.0,<9.0.0",
-    "pytest-cov>=6.0.0,<7.0.0",
-    "pytest-asyncio>=1.0.0,<1.2.0",
-    "pytest-xdist>=3.0.0,<4.0.0",
-    "ruff>=0.4.4,<0.5.0",
-=======
 anthropic = ["anthropic>=0.21.0,<1.0.0"]
 gemini = ["google-genai>=1.32.0,<2.0.0"]
 litellm = ["litellm>=1.75.9,<2.0.0", "openai>=1.68.0,<1.110.0"]
@@ -68,7 +52,6 @@
 sagemaker = [
     "boto3-stubs[sagemaker-runtime]>=1.26.0,<2.0.0",
     "openai>=1.68.0,<2.0.0",  # SageMaker uses OpenAI-compatible interface
->>>>>>> eef11cc8
 ]
 otel = ["opentelemetry-exporter-otlp-proto-http>=1.30.0,<2.0.0"]
 docs = [
