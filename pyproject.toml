[build-system]
requires = ["hatchling", "hatch-vcs"]
build-backend = "hatchling.build"

[project]
name = "strands-agents"
dynamic = ["version"]
description = "A model-driven approach to building AI agents in just a few lines of code"
readme = "README.md"
requires-python = ">=3.10"
license = { text = "Apache-2.0" }
authors = [{ name = "AWS", email = "opensource@amazon.com" }]
classifiers = [
    "Development Status :: 3 - Alpha",
    "Intended Audience :: Developers",
    "License :: OSI Approved :: Apache Software License",
    "Operating System :: OS Independent",
    "Programming Language :: Python :: 3",
    "Programming Language :: Python :: 3.10",
    "Programming Language :: Python :: 3.11",
    "Programming Language :: Python :: 3.12",
    "Programming Language :: Python :: 3.13",
    "Topic :: Scientific/Engineering :: Artificial Intelligence",
    "Topic :: Software Development :: Libraries :: Python Modules",
]
dependencies = [
    "boto3>=1.26.0,<2.0.0",
    "botocore>=1.29.0,<2.0.0",
    "docstring_parser>=0.15,<0.16.0",
    "mcp>=1.8.0,<2.0.0",
    "pydantic>=2.0.0,<3.0.0",
    "typing-extensions>=4.13.2,<5.0.0",
    "watchdog>=6.0.0,<7.0.0",
    "opentelemetry-api>=1.30.0,<2.0.0",
    "opentelemetry-sdk>=1.30.0,<2.0.0",
]

[project.urls]
Homepage = "https://github.com/strands-agents/sdk-python"
"Bug Tracker" = "https://github.com/strands-agents/sdk-python/issues"
Documentation = "https://strandsagents.com"

[tool.hatch.build.targets.wheel]
packages = ["src/strands"]

[project.optional-dependencies]
anthropic = ["anthropic>=0.21.0,<1.0.0"]
dev = [
    "commitizen>=4.4.0,<5.0.0",
    "hatch>=1.0.0,<2.0.0",
    "moto>=5.1.0,<6.0.0",
    "mypy>=1.15.0,<2.0.0",
    "pre-commit>=3.2.0,<4.2.0",
    "pytest>=8.0.0,<9.0.0",
    "pytest-asyncio>=0.26.0,<0.27.0",
    "ruff>=0.4.4,<0.5.0",
]
docs = [
    "sphinx>=5.0.0,<6.0.0",
    "sphinx-rtd-theme>=1.0.0,<2.0.0",
    "sphinx-autodoc-typehints>=1.12.0,<2.0.0",
]
litellm = [
    "litellm>=1.69.0,<2.0.0",
]
llamaapi = [
    "llama-api-client>=0.1.0,<1.0.0",
]
ollama = [
    "ollama>=0.4.8,<1.0.0",
]
openai = [
    "openai>=1.68.0,<2.0.0",
]
otel = [
    "opentelemetry-exporter-otlp-proto-http>=1.30.0,<2.0.0",
]
a2a = [
    "a2a-sdk>=0.2.6",
    "uvicorn>=0.34.2",
    "httpx>=0.28.1",
    "fastapi>=0.115.12",
    "starlette>=0.46.2",
]

[tool.hatch.version]
# Tells Hatch to use your version control system (git) to determine the version.
source = "vcs"

[tool.hatch.envs.hatch-static-analysis]
features = ["anthropic", "litellm", "llamaapi", "ollama", "openai", "otel"]
dependencies = [
    "mypy>=1.15.0,<2.0.0",
    "ruff>=0.11.6,<0.12.0",
    "strands-agents @ {root:uri}",
]

[tool.hatch.envs.hatch-static-analysis.scripts]
format-check = ["ruff format --check"]
format-fix = ["ruff format"]
lint-check = ["ruff check", "mypy -p src"]
lint-fix = ["ruff check --fix"]

[tool.hatch.envs.hatch-test]
features = ["anthropic", "litellm", "llamaapi", "ollama", "openai", "otel"]
extra-dependencies = [
    "moto>=5.1.0,<6.0.0",
    "pytest>=8.0.0,<9.0.0",
    "pytest-asyncio>=0.26.0,<0.27.0",
    "pytest-cov>=4.1.0,<5.0.0",
    "pytest-xdist>=3.0.0,<4.0.0",
]
extra-args = ["-n", "auto", "-vv"]

[tool.hatch.envs.dev]
dev-mode = true
features = ["dev", "docs", "anthropic", "litellm", "llamaapi", "ollama", "otel"]

[tool.hatch.envs.a2a]
dev-mode = true
features = ["dev", "docs", "anthropic", "litellm", "llamaapi", "ollama", "a2a"]

[[tool.hatch.envs.hatch-test.matrix]]
python = ["3.13", "3.12", "3.11", "3.10"]


[tool.hatch.envs.hatch-test.scripts]
run = ["pytest{env:HATCH_TEST_ARGS:} {args}"]
run-cov = [
    "pytest{env:HATCH_TEST_ARGS:} --cov --cov-config=pyproject.toml {args}",
]

cov-combine = []
cov-report = []


[tool.hatch.envs.default.scripts]
list = [
    "echo 'Scripts commands available for default env:'; hatch env show --json | jq --raw-output '.default.scripts | keys[]'",
]
<<<<<<< HEAD
format = ["hatch fmt --formatter"]
test-format = ["hatch fmt --formatter --check"]
lint = ["hatch fmt --linter"]
test-lint = ["hatch fmt --linter --check"]
test = ["hatch test --cover --cov-report html --cov-report xml {args}"]
test-integ = ["hatch test tests-integ {args}"]

=======
prepare = [
    "hatch fmt --linter",
    "hatch fmt --formatter",
    "hatch test --all"
]
>>>>>>> eb50073f

[tool.mypy]
python_version = "3.10"
warn_return_any = true
warn_unused_configs = true
disallow_untyped_defs = true
disallow_incomplete_defs = true
check_untyped_defs = true
disallow_untyped_decorators = true
no_implicit_optional = true
warn_redundant_casts = true
warn_unused_ignores = true
warn_no_return = true
warn_unreachable = true
follow_untyped_imports = true
ignore_missing_imports = false

[[tool.mypy.overrides]]
module = "litellm"
ignore_missing_imports = true

[tool.ruff]
line-length = 120
include = [
    "examples/**/*.py",
    "src/**/*.py",
    "tests/**/*.py",
    "tests-integ/**/*.py",
]

[tool.ruff.lint]
select = [
    "B",   # flake8-bugbear
    "D",   # pydocstyle
    "E",   # pycodestyle
    "F",   # pyflakes
    "G",   # logging format
    "I",   # isort
    "LOG", # logging
]

[tool.ruff.lint.per-file-ignores]
"!src/**/*.py" = ["D"]

[tool.ruff.lint.pydocstyle]
convention = "google"

[tool.pytest.ini_options]
testpaths = ["tests"]
asyncio_default_fixture_loop_scope = "function"

[tool.coverage.run]
branch = true
source = ["src"]
context = "thread"
parallel = true
concurrency = ["thread", "multiprocessing"]

[tool.coverage.report]
show_missing = true

[tool.coverage.html]
directory = "build/coverage/html"

[tool.coverage.xml]
output = "build/coverage/coverage.xml"

[tool.commitizen]
name = "cz_conventional_commits"
tag_format = "v$version"
bump_message = "chore(release): bump version $current_version -> $new_version"
version_files = ["pyproject.toml:version"]
update_changelog_on_bump = true
style = [
    [
        "qmark",
        "fg:#ff9d00 bold",
    ],
    [
        "question",
        "bold",
    ],
    [
        "answer",
        "fg:#ff9d00 bold",
    ],
    [
        "pointer",
        "fg:#ff9d00 bold",
    ],
    [
        "highlighted",
        "fg:#ff9d00 bold",
    ],
    [
        "selected",
        "fg:#cc5454",
    ],
    [
        "separator",
        "fg:#cc5454",
    ],
    [
        "instruction",
        "",
    ],
    [
        "text",
        "",
    ],
    [
        "disabled",
        "fg:#858585 italic",
    ],
]<|MERGE_RESOLUTION|>--- conflicted
+++ resolved
@@ -136,23 +136,31 @@
 
 [tool.hatch.envs.default.scripts]
 list = [
-    "echo 'Scripts commands available for default env:'; hatch env show --json | jq --raw-output '.default.scripts | keys[]'",
-]
-<<<<<<< HEAD
-format = ["hatch fmt --formatter"]
-test-format = ["hatch fmt --formatter --check"]
-lint = ["hatch fmt --linter"]
-test-lint = ["hatch fmt --linter --check"]
-test = ["hatch test --cover --cov-report html --cov-report xml {args}"]
-test-integ = ["hatch test tests-integ {args}"]
-
-=======
+    "echo 'Scripts commands available for default env:'; hatch env show --json | jq --raw-output '.default.scripts | keys[]'"
+]
+format = [
+  "hatch fmt --formatter",
+]
+test-format = [
+    "hatch fmt --formatter --check",
+]
+lint = [
+    "hatch fmt --linter"
+]
+test-lint = [
+    "hatch fmt --linter --check"
+]
+test = [
+    "hatch test --cover --cov-report html --cov-report xml {args}"
+]
+test-integ = [
+    "hatch test tests-integ {args}"
+]
 prepare = [
     "hatch fmt --linter",
     "hatch fmt --formatter",
     "hatch test --all"
 ]
->>>>>>> eb50073f
 
 [tool.mypy]
 python_version = "3.10"
