--- conflicted
+++ resolved
@@ -79,11 +79,9 @@
 openai = [
     "openai>=1.68.0,<2.0.0",
 ]
-
 otel = [
     "opentelemetry-exporter-otlp-proto-http>=1.30.0,<2.0.0",
 ]
-
 writer = [
     "writer-sdk>=2.2.0,<3.0.0"
 ]
@@ -101,12 +99,8 @@
 source = "vcs"
 
 [tool.hatch.envs.hatch-static-analysis]
-<<<<<<< HEAD
-features = ["anthropic", "litellm", "llamaapi", "ollama", "openai", "otel", "writer"]
-
-=======
-features = ["anthropic", "litellm", "llamaapi", "ollama", "openai", "otel","mistral"]
->>>>>>> a3925096
+features = ["dev", "docs", "anthropic", "litellm", "llamaapi", "ollama", "otel", "mistral", "writer"]
+
 dependencies = [
   "mypy>=1.15.0,<2.0.0",
   "ruff>=0.11.6,<0.12.0",
@@ -130,12 +124,8 @@
 ]
 
 [tool.hatch.envs.hatch-test]
-<<<<<<< HEAD
-features = ["anthropic", "litellm", "llamaapi", "ollama", "openai", "otel", "writer"]
-
-=======
-features = ["anthropic", "litellm", "llamaapi", "ollama", "openai", "otel","mistral"]
->>>>>>> a3925096
+features = ["dev", "docs", "anthropic", "litellm", "llamaapi", "ollama", "otel", "mistral", "writer"]
+
 extra-dependencies = [
     "moto>=5.1.0,<6.0.0",
     "pytest>=8.0.0,<9.0.0",
@@ -151,11 +141,7 @@
 
 [tool.hatch.envs.dev]
 dev-mode = true
-<<<<<<< HEAD
-features = ["dev", "docs", "anthropic", "litellm", "llamaapi", "ollama", "otel", "writer"]
-=======
-features = ["dev", "docs", "anthropic", "litellm", "llamaapi", "ollama", "otel","mistral"]
->>>>>>> a3925096
+features = ["dev", "docs", "anthropic", "litellm", "llamaapi", "ollama", "otel", "mistral", "writer"]
 
 [tool.hatch.envs.a2a]
 dev-mode = true
