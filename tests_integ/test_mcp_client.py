import base64
import json
import os
import threading
import time
from typing import List, Literal

import pytest
from mcp import StdioServerParameters, stdio_client
from mcp.client.sse import sse_client
from mcp.client.streamable_http import streamablehttp_client
from mcp.types import ImageContent as MCPImageContent

from strands import Agent
from strands.tools.mcp.mcp_client import MCPClient
from strands.tools.mcp.mcp_types import MCPTransport
from strands.types.content import Message
from strands.types.tools import ToolUse


def start_comprehensive_mcp_server(transport: Literal["sse", "streamable-http"], port=int):
    """
    Initialize and start a comprehensive MCP server for integration testing.

    This function creates a FastMCP server instance that provides tools, prompts,
    and resources all in one server for comprehensive testing. The server uses
    Server-Sent Events (SSE) or streamable HTTP transport for communication.
    """
    from mcp.server import FastMCP

    mcp = FastMCP("Comprehensive MCP Server", port=port)

    @mcp.tool(description="Calculator tool which performs calculations")
    def calculator(x: int, y: int) -> int:
        return x + y

    @mcp.tool(description="Generates a custom image")
    def generate_custom_image() -> MCPImageContent:
        try:
            with open("tests_integ/yellow.png", "rb") as image_file:
                encoded_image = base64.b64encode(image_file.read())
                return MCPImageContent(type="image", data=encoded_image, mimeType="image/png")
        except Exception as e:
            print("Error while generating custom image: {}".format(e))

    # Prompts
    @mcp.prompt(description="A greeting prompt template")
    def greeting_prompt(name: str = "World") -> str:
        return f"Hello, {name}! How are you today?"

    @mcp.prompt(description="A math problem prompt template")
    def math_prompt(operation: str = "addition", difficulty: str = "easy") -> str:
        return f"Create a {difficulty} {operation} math problem and solve it step by step."

    mcp.run(transport=transport)


def test_mcp_client():
    """
    Test should yield output similar to the following
    {'role': 'user', 'content': [{'text': 'add 1 and 2, then echo the result back to me'}]}
    {'role': 'assistant', 'content': [{'text': "I'll help you add 1 and 2 and then echo the result back to you.\n\nFirst, I'll calculate 1 + 2:"}, {'toolUse': {'toolUseId': 'tooluse_17ptaKUxQB20ySZxwgiI_w', 'name': 'calculator', 'input': {'x': 1, 'y': 2}}}]}
    {'role': 'user', 'content': [{'toolResult': {'status': 'success', 'toolUseId': 'tooluse_17ptaKUxQB20ySZxwgiI_w', 'content': [{'text': '3'}]}}]}
    {'role': 'assistant', 'content': [{'text': "\n\nNow I'll echo the result back to you:"}, {'toolUse': {'toolUseId': 'tooluse_GlOc5SN8TE6ti8jVZJMBOg', 'name': 'echo', 'input': {'to_echo': '3'}}}]}
    {'role': 'user', 'content': [{'toolResult': {'status': 'success', 'toolUseId': 'tooluse_GlOc5SN8TE6ti8jVZJMBOg', 'content': [{'text': '3'}]}}]}
    {'role': 'assistant', 'content': [{'text': '\n\nThe result of adding 1 and 2 is 3.'}]}
    """  # noqa: E501

    # Start comprehensive server with tools, prompts, and resources
    server_thread = threading.Thread(
        target=start_comprehensive_mcp_server, kwargs={"transport": "sse", "port": 8000}, daemon=True
    )
    server_thread.start()
    time.sleep(2)  # wait for server to startup completely

    sse_mcp_client = MCPClient(lambda: sse_client("http://127.0.0.1:8000/sse"))
    stdio_mcp_client = MCPClient(
        lambda: stdio_client(StdioServerParameters(command="python", args=["tests_integ/echo_server.py"]))
    )

    with sse_mcp_client, stdio_mcp_client:
        # Test Tools functionality
        sse_tools = sse_mcp_client.list_tools_sync()
        stdio_tools = stdio_mcp_client.list_tools_sync()
        all_tools = sse_tools + stdio_tools

        agent = Agent(tools=all_tools)
        agent("add 1 and 2, then echo the result back to me")

        tool_use_content_blocks = _messages_to_content_blocks(agent.messages)
        assert any([block["name"] == "echo" for block in tool_use_content_blocks])
        assert any([block["name"] == "calculator" for block in tool_use_content_blocks])

        image_prompt = """
        Generate a custom image, then tell me if the image is red, blue, yellow, pink, orange, or green. 
        RESPOND ONLY WITH THE COLOR
        """
        assert any(
            [
                "yellow".casefold() in block["text"].casefold()
                for block in agent(image_prompt).message["content"]
                if "text" in block
            ]
        )

<<<<<<< HEAD
        # Test Prompts functionality
        prompts_result = sse_mcp_client.list_prompts_sync()
        assert len(prompts_result.prompts) >= 2  # We expect at least greeting and math prompts

        prompt_names = [prompt.name for prompt in prompts_result.prompts]
        assert "greeting_prompt" in prompt_names
        assert "math_prompt" in prompt_names

        # Test get_prompt_sync with greeting prompt
        greeting_result = sse_mcp_client.get_prompt_sync("greeting_prompt", {"name": "Alice"})
        assert len(greeting_result.messages) > 0
        prompt_text = greeting_result.messages[0].content.text
        assert "Hello, Alice!" in prompt_text
        assert "How are you today?" in prompt_text

        # Test get_prompt_sync with math prompt
        math_result = sse_mcp_client.get_prompt_sync(
            "math_prompt", {"operation": "multiplication", "difficulty": "medium"}
        )
        assert len(math_result.messages) > 0
        math_text = math_result.messages[0].content.text
        assert "multiplication" in math_text
        assert "medium" in math_text
        assert "step by step" in math_text

        # Test pagination support for prompts
        prompts_with_token = sse_mcp_client.list_prompts_sync(pagination_token=None)
        assert len(prompts_with_token.prompts) >= 0

        # Test pagination support for tools (existing functionality)
        tools_with_token = sse_mcp_client.list_tools_sync(pagination_token=None)
        assert len(tools_with_token) >= 0

        # TODO: Add resources testing when resources are implemented
        # resources_result = sse_mcp_client.list_resources_sync()
        # assert len(resources_result.resources) >= 0
=======
        tool_use_id = "test-structured-content-123"
        result = stdio_mcp_client.call_tool_sync(
            tool_use_id=tool_use_id,
            name="echo_with_structured_content",
            arguments={"to_echo": "STRUCTURED_DATA_TEST"},
        )

        # With the new MCPToolResult, structured content is in its own field
        assert "structuredContent" in result
        assert result["structuredContent"]["result"] == {"echoed": "STRUCTURED_DATA_TEST"}

        # Verify the result is an MCPToolResult (at runtime it's just a dict, but type-wise it should be MCPToolResult)
        assert result["status"] == "success"
        assert result["toolUseId"] == tool_use_id

        assert len(result["content"]) == 1
        assert json.loads(result["content"][0]["text"]) == {"echoed": "STRUCTURED_DATA_TEST"}
>>>>>>> 4e0e0a64


def test_can_reuse_mcp_client():
    stdio_mcp_client = MCPClient(
        lambda: stdio_client(StdioServerParameters(command="python", args=["tests_integ/echo_server.py"]))
    )
    with stdio_mcp_client:
        stdio_mcp_client.list_tools_sync()
        pass
    with stdio_mcp_client:
        agent = Agent(tools=stdio_mcp_client.list_tools_sync())
        agent("echo the following to me <to_echo>DOG</to_echo>")

        tool_use_content_blocks = _messages_to_content_blocks(agent.messages)
        assert any([block["name"] == "echo" for block in tool_use_content_blocks])


@pytest.mark.asyncio
async def test_mcp_client_async_structured_content():
    """Test that async MCP client calls properly handle structured content.

    This test demonstrates how tools configure structured output: FastMCP automatically
    constructs structured output schema from method signature when structured_output=True
    is set in the @mcp.tool decorator. The return type annotation defines the structure
    that appears in structuredContent field.
    """
    stdio_mcp_client = MCPClient(
        lambda: stdio_client(StdioServerParameters(command="python", args=["tests_integ/echo_server.py"]))
    )

    with stdio_mcp_client:
        tool_use_id = "test-async-structured-content-456"
        result = await stdio_mcp_client.call_tool_async(
            tool_use_id=tool_use_id,
            name="echo_with_structured_content",
            arguments={"to_echo": "ASYNC_STRUCTURED_TEST"},
        )

        # Verify structured content is in its own field
        assert "structuredContent" in result
        # "result" nesting is not part of the MCP Structured Content specification,
        # but rather a FastMCP implementation detail
        assert result["structuredContent"]["result"] == {"echoed": "ASYNC_STRUCTURED_TEST"}

        # Verify basic MCPToolResult structure
        assert result["status"] in ["success", "error"]
        assert result["toolUseId"] == tool_use_id

        assert len(result["content"]) == 1
        assert json.loads(result["content"][0]["text"]) == {"echoed": "ASYNC_STRUCTURED_TEST"}


def test_mcp_client_without_structured_content():
    """Test that MCP client works correctly when tools don't return structured content."""
    stdio_mcp_client = MCPClient(
        lambda: stdio_client(StdioServerParameters(command="python", args=["tests_integ/echo_server.py"]))
    )

    with stdio_mcp_client:
        tool_use_id = "test-no-structured-content-789"
        result = stdio_mcp_client.call_tool_sync(
            tool_use_id=tool_use_id,
            name="echo",  # This tool doesn't return structured content
            arguments={"to_echo": "SIMPLE_ECHO_TEST"},
        )

        # Verify no structured content when tool doesn't provide it
        assert result.get("structuredContent") is None

        # Verify basic result structure
        assert result["status"] == "success"
        assert result["toolUseId"] == tool_use_id
        assert result["content"] == [{"text": "SIMPLE_ECHO_TEST"}]


@pytest.mark.skipif(
    condition=os.environ.get("GITHUB_ACTIONS") == "true",
    reason="streamable transport is failing in GitHub actions, debugging if linux compatibility issue",
)
def test_streamable_http_mcp_client():
    """Test comprehensive MCP client with streamable HTTP transport."""
    server_thread = threading.Thread(
        target=start_comprehensive_mcp_server, kwargs={"transport": "streamable-http", "port": 8001}, daemon=True
    )
    server_thread.start()
    time.sleep(2)  # wait for server to startup completely

    def transport_callback() -> MCPTransport:
        return streamablehttp_client(url="http://127.0.0.1:8001/mcp")

    streamable_http_client = MCPClient(transport_callback)
    with streamable_http_client:
        # Test tools
        agent = Agent(tools=streamable_http_client.list_tools_sync())
        agent("add 1 and 2 using a calculator")

        tool_use_content_blocks = _messages_to_content_blocks(agent.messages)
        assert any([block["name"] == "calculator" for block in tool_use_content_blocks])

        # Test prompts
        prompts_result = streamable_http_client.list_prompts_sync()
        assert len(prompts_result.prompts) >= 2

        greeting_result = streamable_http_client.get_prompt_sync("greeting_prompt", {"name": "Charlie"})
        assert len(greeting_result.messages) > 0
        prompt_text = greeting_result.messages[0].content.text
        assert "Hello, Charlie!" in prompt_text


def _messages_to_content_blocks(messages: List[Message]) -> List[ToolUse]:
    return [block["toolUse"] for message in messages for block in message["content"] if "toolUse" in block]<|MERGE_RESOLUTION|>--- conflicted
+++ resolved
@@ -103,7 +103,6 @@
             ]
         )
 
-<<<<<<< HEAD
         # Test Prompts functionality
         prompts_result = sse_mcp_client.list_prompts_sync()
         assert len(prompts_result.prompts) >= 2  # We expect at least greeting and math prompts
@@ -140,7 +139,7 @@
         # TODO: Add resources testing when resources are implemented
         # resources_result = sse_mcp_client.list_resources_sync()
         # assert len(resources_result.resources) >= 0
-=======
+
         tool_use_id = "test-structured-content-123"
         result = stdio_mcp_client.call_tool_sync(
             tool_use_id=tool_use_id,
@@ -158,7 +157,6 @@
 
         assert len(result["content"]) == 1
         assert json.loads(result["content"][0]["text"]) == {"echoed": "STRUCTURED_DATA_TEST"}
->>>>>>> 4e0e0a64
 
 
 def test_can_reuse_mcp_client():
