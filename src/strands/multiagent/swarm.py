--- conflicted
+++ resolved
@@ -680,15 +680,9 @@
 
                 # TODO: Implement cancellation token to stop _execute_node from continuing
                 try:
-<<<<<<< HEAD
-                    self.hooks.invoke_callbacks(BeforeNodeCallEvent(self, current_node.node_id, invocation_state))
-
-=======
-                    # Execute with timeout wrapper for async generator streaming
                     await self.hooks.invoke_callbacks_async(
                         BeforeNodeCallEvent(self, current_node.node_id, invocation_state)
                     )
->>>>>>> 2b0c6e66
                     node_stream = self._stream_with_timeout(
                         self._execute_node(current_node, self.state.task, invocation_state),
                         self.node_timeout,
@@ -698,15 +692,9 @@
                         yield event
 
                     self.state.node_history.append(current_node)
-<<<<<<< HEAD
-                    self.hooks.invoke_callbacks(AfterNodeCallEvent(self, current_node.node_id, invocation_state))
-=======
-
-                    #  After self.state add current node, swarm state finish updating, we persist here
                     await self.hooks.invoke_callbacks_async(
                         AfterNodeCallEvent(self, current_node.node_id, invocation_state)
                     )
->>>>>>> 2b0c6e66
 
                     logger.debug("node=<%s> | node execution completed", current_node.node_id)
 
