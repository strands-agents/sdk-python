--- conflicted
+++ resolved
@@ -22,13 +22,8 @@
 
 from opentelemetry import trace as trace_api
 
-<<<<<<< HEAD
-from ..agent import Agent
-=======
 from .._async import run_async
 from ..agent import Agent
-from ..agent.agent_result import AgentResult
->>>>>>> c2ba0f79
 from ..agent.state import AgentState
 from ..telemetry import get_tracer
 from ..tools.decorator import tool
