"""Directed Graph Multi-Agent Pattern Implementation.

This module provides a deterministic graph-based agent orchestration system where
agents or MultiAgentBase instances (like Swarm or Graph) are nodes in a graph,
executed according to edge dependencies, with output from one node passed as input
to connected nodes.

Key Features:
- Agents and MultiAgentBase instances (Swarm, Graph, etc.) as graph nodes
- Deterministic execution based on dependency resolution
- Output propagation along edges
- Support for cyclic graphs (feedback loops)
- Clear dependency management
- Supports nested graphs (Graph as a node in another Graph)
"""

import asyncio
import copy
import logging
import time
from concurrent.futures import ThreadPoolExecutor
from dataclasses import dataclass, field
from typing import Any, AsyncIterator, Callable, Optional, Tuple, cast

from opentelemetry import trace as trace_api

from ..agent import Agent
from ..agent.state import AgentState
from ..telemetry import get_tracer
from ..types._events import (
    MultiAgentNodeCompleteEvent,
    MultiAgentNodeStartEvent,
    MultiAgentNodeStreamEvent,
    MultiAgentResultEvent,
)
from ..types.content import ContentBlock, Messages
from ..types.event_loop import Metrics, Usage
from .base import MultiAgentBase, MultiAgentResult, NodeResult, Status

logger = logging.getLogger(__name__)


@dataclass
class GraphState:
    """Graph execution state.

    Attributes:
        status: Current execution status of the graph.
        completed_nodes: Set of nodes that have completed execution.
        failed_nodes: Set of nodes that failed during execution.
        execution_order: List of nodes in the order they were executed.
        task: The original input prompt/query provided to the graph execution.
              This represents the actual work to be performed by the graph as a whole.
              Entry point nodes receive this task as their input if they have no dependencies.
    """

    # Task (with default empty string)
    task: str | list[ContentBlock] = ""

    # Execution state
    status: Status = Status.PENDING
    completed_nodes: set["GraphNode"] = field(default_factory=set)
    failed_nodes: set["GraphNode"] = field(default_factory=set)
    execution_order: list["GraphNode"] = field(default_factory=list)
    start_time: float = field(default_factory=time.time)

    # Results
    results: dict[str, NodeResult] = field(default_factory=dict)

    # Accumulated metrics
    accumulated_usage: Usage = field(default_factory=lambda: Usage(inputTokens=0, outputTokens=0, totalTokens=0))
    accumulated_metrics: Metrics = field(default_factory=lambda: Metrics(latencyMs=0))
    execution_count: int = 0
    execution_time: int = 0

    # Graph structure info
    total_nodes: int = 0
    edges: list[Tuple["GraphNode", "GraphNode"]] = field(default_factory=list)
    entry_points: list["GraphNode"] = field(default_factory=list)

    def should_continue(
        self,
        max_node_executions: Optional[int],
        execution_timeout: Optional[float],
    ) -> Tuple[bool, str]:
        """Check if the graph should continue execution.

        Returns: (should_continue, reason)
        """
        # Check node execution limit (only if set)
        if max_node_executions is not None and len(self.execution_order) >= max_node_executions:
            return False, f"Max node executions reached: {max_node_executions}"

        # Check timeout (only if set)
        if execution_timeout is not None:
            elapsed = time.time() - self.start_time
            if elapsed > execution_timeout:
                return False, f"Execution timed out: {execution_timeout}s"

        return True, "Continuing"


@dataclass
class GraphResult(MultiAgentResult):
    """Result from graph execution - extends MultiAgentResult with graph-specific details."""

    total_nodes: int = 0
    completed_nodes: int = 0
    failed_nodes: int = 0
    execution_order: list["GraphNode"] = field(default_factory=list)
    edges: list[Tuple["GraphNode", "GraphNode"]] = field(default_factory=list)
    entry_points: list["GraphNode"] = field(default_factory=list)


@dataclass
class GraphEdge:
    """Represents an edge in the graph with an optional condition."""

    from_node: "GraphNode"
    to_node: "GraphNode"
    condition: Callable[[GraphState], bool] | None = None

    def __hash__(self) -> int:
        """Return hash for GraphEdge based on from_node and to_node."""
        return hash((self.from_node.node_id, self.to_node.node_id))

    def should_traverse(self, state: GraphState) -> bool:
        """Check if this edge should be traversed based on condition."""
        if self.condition is None:
            return True
        return self.condition(state)


@dataclass
class GraphNode:
    """Represents a node in the graph.

    The execution_status tracks the node's lifecycle within graph orchestration:
    - PENDING: Node hasn't started executing yet
    - EXECUTING: Node is currently running
    - COMPLETED/FAILED: Node finished executing (regardless of result quality)
    """

    node_id: str
    executor: Agent | MultiAgentBase
    dependencies: set["GraphNode"] = field(default_factory=set)
    execution_status: Status = Status.PENDING
    result: NodeResult | None = None
    execution_time: int = 0
    _initial_messages: Messages = field(default_factory=list, init=False)
    _initial_state: AgentState = field(default_factory=AgentState, init=False)

    def __post_init__(self) -> None:
        """Capture initial executor state after initialization."""
        # Deep copy the initial messages and state to preserve them
        if hasattr(self.executor, "messages"):
            self._initial_messages = copy.deepcopy(self.executor.messages)

        if hasattr(self.executor, "state") and hasattr(self.executor.state, "get"):
            self._initial_state = AgentState(self.executor.state.get())

    def reset_executor_state(self) -> None:
        """Reset GraphNode executor state to initial state when graph was created.

        This is useful when nodes are executed multiple times and need to start
        fresh on each execution, providing stateless behavior.
        """
        if hasattr(self.executor, "messages"):
            self.executor.messages = copy.deepcopy(self._initial_messages)

        if hasattr(self.executor, "state"):
            self.executor.state = AgentState(self._initial_state.get())

        # Reset execution status
        self.execution_status = Status.PENDING
        self.result = None

    def __hash__(self) -> int:
        """Return hash for GraphNode based on node_id."""
        return hash(self.node_id)

    def __eq__(self, other: Any) -> bool:
        """Return equality for GraphNode based on node_id."""
        if not isinstance(other, GraphNode):
            return False
        return self.node_id == other.node_id


def _validate_node_executor(
    executor: Agent | MultiAgentBase, existing_nodes: dict[str, GraphNode] | None = None
) -> None:
    """Validate a node executor for graph compatibility.

    Args:
        executor: The executor to validate
        existing_nodes: Optional dict of existing nodes to check for duplicates
    """
    # Check for duplicate node instances
    if existing_nodes:
        seen_instances = {id(node.executor) for node in existing_nodes.values()}
        if id(executor) in seen_instances:
            raise ValueError("Duplicate node instance detected. Each node must have a unique object instance.")

    # Validate Agent-specific constraints
    if isinstance(executor, Agent):
        # Check for session persistence
        if executor._session_manager is not None:
            raise ValueError("Session persistence is not supported for Graph agents yet.")


class GraphBuilder:
    """Builder pattern for constructing graphs."""

    def __init__(self) -> None:
        """Initialize GraphBuilder with empty collections."""
        self.nodes: dict[str, GraphNode] = {}
        self.edges: set[GraphEdge] = set()
        self.entry_points: set[GraphNode] = set()

        # Configuration options
        self._max_node_executions: Optional[int] = None
        self._execution_timeout: Optional[float] = None
        self._node_timeout: Optional[float] = None
        self._reset_on_revisit: bool = False

    def add_node(self, executor: Agent | MultiAgentBase, node_id: str | None = None) -> GraphNode:
        """Add an Agent or MultiAgentBase instance as a node to the graph."""
        _validate_node_executor(executor, self.nodes)

        # Auto-generate node_id if not provided
        if node_id is None:
            node_id = getattr(executor, "id", None) or getattr(executor, "name", None) or f"node_{len(self.nodes)}"

        if node_id in self.nodes:
            raise ValueError(f"Node '{node_id}' already exists")

        node = GraphNode(node_id=node_id, executor=executor)
        self.nodes[node_id] = node
        return node

    def add_edge(
        self,
        from_node: str | GraphNode,
        to_node: str | GraphNode,
        condition: Callable[[GraphState], bool] | None = None,
    ) -> GraphEdge:
        """Add an edge between two nodes with optional condition function that receives full GraphState."""

        def resolve_node(node: str | GraphNode, node_type: str) -> GraphNode:
            if isinstance(node, str):
                if node not in self.nodes:
                    raise ValueError(f"{node_type} node '{node}' not found")
                return self.nodes[node]
            else:
                if node not in self.nodes.values():
                    raise ValueError(f"{node_type} node object has not been added to the graph, use graph.add_node")
                return node

        from_node_obj = resolve_node(from_node, "Source")
        to_node_obj = resolve_node(to_node, "Target")

        # Add edge and update dependencies
        edge = GraphEdge(from_node=from_node_obj, to_node=to_node_obj, condition=condition)
        self.edges.add(edge)
        to_node_obj.dependencies.add(from_node_obj)
        return edge

    def set_entry_point(self, node_id: str) -> "GraphBuilder":
        """Set a node as an entry point for graph execution."""
        if node_id not in self.nodes:
            raise ValueError(f"Node '{node_id}' not found")
        self.entry_points.add(self.nodes[node_id])
        return self

    def reset_on_revisit(self, enabled: bool = True) -> "GraphBuilder":
        """Control whether nodes reset their state when revisited.

        When enabled, nodes will reset their messages and state to initial values
        each time they are revisited (re-executed). This is useful for stateless
        behavior where nodes should start fresh on each revisit.

        Args:
            enabled: Whether to reset node state when revisited (default: True)
        """
        self._reset_on_revisit = enabled
        return self

    def set_max_node_executions(self, max_executions: int) -> "GraphBuilder":
        """Set maximum number of node executions allowed.

        Args:
            max_executions: Maximum total node executions (None for no limit)
        """
        self._max_node_executions = max_executions
        return self

    def set_execution_timeout(self, timeout: float) -> "GraphBuilder":
        """Set total execution timeout.

        Args:
            timeout: Total execution timeout in seconds (None for no limit)
        """
        self._execution_timeout = timeout
        return self

    def set_node_timeout(self, timeout: float) -> "GraphBuilder":
        """Set individual node execution timeout.

        Args:
            timeout: Individual node timeout in seconds (None for no limit)
        """
        self._node_timeout = timeout
        return self

    def build(self) -> "Graph":
        """Build and validate the graph with configured settings."""
        if not self.nodes:
            raise ValueError("Graph must contain at least one node")

        # Auto-detect entry points if none specified
        if not self.entry_points:
            self.entry_points = {node for node_id, node in self.nodes.items() if not node.dependencies}
            logger.debug(
                "entry_points=<%s> | auto-detected entrypoints", ", ".join(node.node_id for node in self.entry_points)
            )
            if not self.entry_points:
                raise ValueError("No entry points found - all nodes have dependencies")

        # Validate entry points and check for cycles
        self._validate_graph()

        return Graph(
            nodes=self.nodes.copy(),
            edges=self.edges.copy(),
            entry_points=self.entry_points.copy(),
            max_node_executions=self._max_node_executions,
            execution_timeout=self._execution_timeout,
            node_timeout=self._node_timeout,
            reset_on_revisit=self._reset_on_revisit,
        )

    def _validate_graph(self) -> None:
        """Validate graph structure."""
        # Validate entry points exist
        entry_point_ids = {node.node_id for node in self.entry_points}
        invalid_entries = entry_point_ids - set(self.nodes.keys())
        if invalid_entries:
            raise ValueError(f"Entry points not found in nodes: {invalid_entries}")

        # Warn about potential infinite loops if no execution limits are set
        if self._max_node_executions is None and self._execution_timeout is None:
            logger.warning("Graph without execution limits may run indefinitely if cycles exist")


class Graph(MultiAgentBase):
    """Directed Graph multi-agent orchestration with configurable revisit behavior."""

    def __init__(
        self,
        nodes: dict[str, GraphNode],
        edges: set[GraphEdge],
        entry_points: set[GraphNode],
        max_node_executions: Optional[int] = None,
        execution_timeout: Optional[float] = None,
        node_timeout: Optional[float] = None,
        reset_on_revisit: bool = False,
    ) -> None:
        """Initialize Graph with execution limits and reset behavior.

        Args:
            nodes: Dictionary of node_id to GraphNode
            edges: Set of GraphEdge objects
            entry_points: Set of GraphNode objects that are entry points
            max_node_executions: Maximum total node executions (default: None - no limit)
            execution_timeout: Total execution timeout in seconds (default: None - no limit)
            node_timeout: Individual node timeout in seconds (default: None - no limit)
            reset_on_revisit: Whether to reset node state when revisited (default: False)
        """
        super().__init__()

        # Validate nodes for duplicate instances
        self._validate_graph(nodes)

        self.nodes = nodes
        self.edges = edges
        self.entry_points = entry_points
        self.max_node_executions = max_node_executions
        self.execution_timeout = execution_timeout
        self.node_timeout = node_timeout
        self.reset_on_revisit = reset_on_revisit
        self.state = GraphState()
        self.tracer = get_tracer()

    def __call__(
        self, task: str | list[ContentBlock], invocation_state: dict[str, Any] | None = None, **kwargs: Any
    ) -> GraphResult:
        """Invoke the graph synchronously.

        Args:
            task: The task to execute
            invocation_state: Additional state/context passed to underlying agents.
                Defaults to None to avoid mutable default argument issues.
            **kwargs: Keyword arguments allowing backward compatible future changes.
        """
        if invocation_state is None:
            invocation_state = {}

        def execute() -> GraphResult:
            return asyncio.run(self.invoke_async(task, invocation_state))

        with ThreadPoolExecutor() as executor:
            future = executor.submit(execute)
            return future.result()

    async def invoke_async(
        self, task: str | list[ContentBlock], invocation_state: dict[str, Any] | None = None, **kwargs: Any
    ) -> GraphResult:
        """Invoke the graph asynchronously.

        This method uses stream_async internally and consumes all events until completion,
        following the same pattern as the Agent class.

        Args:
            task: The task to execute
            invocation_state: Additional state/context passed to underlying agents.
                Defaults to None to avoid mutable default argument issues.
            **kwargs: Keyword arguments allowing backward compatible future changes.
        """
        events = self.stream_async(task, invocation_state, **kwargs)
        final_event = None
        async for event in events:
            final_event = event

        if final_event is None or "result" not in final_event:
            raise ValueError("Graph streaming completed without producing a result event")

        return cast(GraphResult, final_event["result"])

    async def stream_async(
        self, task: str | list[ContentBlock], invocation_state: dict[str, Any] | None = None, **kwargs: Any
    ) -> AsyncIterator[dict[str, Any]]:
        """Stream events during graph execution.

        Args:
            task: The task to execute
            invocation_state: Additional state/context passed to underlying agents.
                Defaults to None to avoid mutable default argument issues.
            **kwargs: Keyword arguments allowing backward compatible future changes.

        Yields:
            Dictionary events during graph execution, such as:
            - multi_agent_node_start: When a node begins execution
            - multi_agent_node_stream: Forwarded agent/multi-agent events with node context
            - multi_agent_node_complete: When a node completes execution
            - result: Final graph result
        """
        if invocation_state is None:
            invocation_state = {}

        logger.debug("task=<%s> | starting graph execution", task)

        # Initialize state
        start_time = time.time()
        self.state = GraphState(
            status=Status.EXECUTING,
            task=task,
            total_nodes=len(self.nodes),
            edges=[(edge.from_node, edge.to_node) for edge in self.edges],
            entry_points=list(self.entry_points),
            start_time=start_time,
        )

        span = self.tracer.start_multiagent_span(task, "graph")
        with trace_api.use_span(span, end_on_exit=True):
            try:
                logger.debug(
                    "max_node_executions=<%s>, execution_timeout=<%s>s, node_timeout=<%s>s | graph execution config",
                    self.max_node_executions or "None",
                    self.execution_timeout or "None",
                    self.node_timeout or "None",
                )

                async for event in self._execute_graph(invocation_state):
                    yield event.as_dict()

                # Set final status based on execution results
                if self.state.failed_nodes:
                    self.state.status = Status.FAILED
                elif self.state.status == Status.EXECUTING:
                    self.state.status = Status.COMPLETED

                logger.debug("status=<%s> | graph execution completed", self.state.status)

                # Set execution time before building result
                self.state.execution_time = round((time.time() - start_time) * 1000)

                # Yield final result (consistent with Agent's AgentResultEvent format)
                result = self._build_result()

                # Use the same event format as Agent for consistency
                yield MultiAgentResultEvent(result=result).as_dict()

            except Exception:
                logger.exception("graph execution failed")
                self.state.status = Status.FAILED
                # Set execution time even on failure
                self.state.execution_time = round((time.time() - start_time) * 1000)
                raise

    def _validate_graph(self, nodes: dict[str, GraphNode]) -> None:
        """Validate graph nodes for duplicate instances."""
        # Check for duplicate node instances
        seen_instances = set()
        for node in nodes.values():
            if id(node.executor) in seen_instances:
                raise ValueError("Duplicate node instance detected. Each node must have a unique object instance.")
            seen_instances.add(id(node.executor))

            # Validate Agent-specific constraints for each node
            _validate_node_executor(node.executor)

    async def _execute_graph(self, invocation_state: dict[str, Any]) -> AsyncIterator[Any]:
        """Execute graph and yield TypedEvent objects."""
        ready_nodes = list(self.entry_points)

        while ready_nodes:
            # Check execution limits before continuing
            should_continue, reason = self.state.should_continue(
                max_node_executions=self.max_node_executions,
                execution_timeout=self.execution_timeout,
            )
            if not should_continue:
                self.state.status = Status.FAILED
                logger.debug("reason=<%s> | stopping execution", reason)
                return

            current_batch = ready_nodes.copy()
            ready_nodes.clear()

            # Execute current batch
            async for event in self._execute_nodes_parallel(current_batch, invocation_state):
                yield event

            # Find newly ready nodes after batch execution
            ready_nodes.extend(self._find_newly_ready_nodes(current_batch))

    async def _execute_nodes_parallel(
        self, nodes: list["GraphNode"], invocation_state: dict[str, Any]
    ) -> AsyncIterator[Any]:
        """Execute multiple nodes in parallel and merge their event streams in real-time.

        Uses a shared queue where each node's stream runs independently and pushes events
        as they occur, enabling true real-time event propagation without round-robin delays.
        """
        event_queue: asyncio.Queue[Any | None | Exception] = asyncio.Queue()

        async def stream_node_to_queue(node: GraphNode) -> None:
            """Stream events from a node to the shared queue with optional timeout."""
            try:
                # Apply timeout to the entire streaming process if configured
                if self.node_timeout is not None:

                    async def stream_node_with_timeout() -> None:
                        async for event in self._execute_node(node, invocation_state):
                            await event_queue.put(event)

                    try:
                        await asyncio.wait_for(stream_node_with_timeout(), timeout=self.node_timeout)
                    except asyncio.TimeoutError:
                        # Handle timeout and send exception through queue
                        timeout_exc = await self._handle_node_timeout(node, event_queue)
                        await event_queue.put(timeout_exc)
                else:
                    # No timeout - stream normally
                    async for event in self._execute_node(node, invocation_state):
                        await event_queue.put(event)
            except Exception as e:
                # Send exception through queue for fail-fast behavior
                await event_queue.put(e)
            finally:
                await event_queue.put(None)

        # Start all node streams as independent tasks
        tasks = [asyncio.create_task(stream_node_to_queue(node)) for node in nodes]

        try:
            # Consume events from the queue as they arrive
            completed_count = 0
            while completed_count < len(nodes):
                event = await event_queue.get()

                # Check if it's an exception - fail fast
                if isinstance(event, Exception):
                    # Cancel all other tasks immediately
                    for task in tasks:
                        if not task.done():
                            task.cancel()
                    raise event

                # Check if it's a completion marker
                if event is None:
                    completed_count += 1
                else:
                    # It's a regular event - yield it
                    yield event
        finally:
            # Cancel any remaining tasks
            for task in tasks:
                if not task.done():
                    task.cancel()
            await asyncio.gather(*tasks, return_exceptions=True)

    async def _handle_node_timeout(self, node: GraphNode, event_queue: asyncio.Queue[Any | None]) -> Exception:
        """Handle a node timeout by creating a failed result and emitting events.

        Returns:
            The timeout exception to be re-raised for fail-fast behavior
        """
        assert self.node_timeout is not None
        timeout_exception = Exception(f"Node '{node.node_id}' execution timed out after {self.node_timeout}s")

        node_result = NodeResult(
            result=timeout_exception,
            execution_time=round(self.node_timeout * 1000),
            status=Status.FAILED,
            accumulated_usage=Usage(inputTokens=0, outputTokens=0, totalTokens=0),
            accumulated_metrics=Metrics(latencyMs=round(self.node_timeout * 1000)),
            execution_count=1,
        )

        node.execution_status = Status.FAILED
        node.result = node_result
        node.execution_time = node_result.execution_time
        self.state.failed_nodes.add(node)
        self.state.results[node.node_id] = node_result

        complete_event = MultiAgentNodeCompleteEvent(node_id=node.node_id, execution_time=node_result.execution_time)
        await event_queue.put(complete_event)

        return timeout_exception

    def _find_newly_ready_nodes(self, completed_batch: list["GraphNode"]) -> list["GraphNode"]:
        """Find nodes that became ready after the last execution."""
        newly_ready = []
        for _node_id, node in self.nodes.items():
            if self._is_node_ready_with_conditions(node, completed_batch):
                newly_ready.append(node)
        return newly_ready

    def _is_node_ready_with_conditions(self, node: GraphNode, completed_batch: list["GraphNode"]) -> bool:
        """Check if a node is ready considering conditional edges."""
        # Get incoming edges to this node
        incoming_edges = [edge for edge in self.edges if edge.to_node == node]

        # Check if at least one incoming edge condition is satisfied
        for edge in incoming_edges:
            if edge.from_node in completed_batch:
                if edge.should_traverse(self.state):
                    logger.debug(
                        "from=<%s>, to=<%s> | edge ready via satisfied condition", edge.from_node.node_id, node.node_id
                    )
                    return True
                else:
                    logger.debug(
                        "from=<%s>, to=<%s> | edge condition not satisfied", edge.from_node.node_id, node.node_id
                    )
        return False

    async def _execute_node(self, node: GraphNode, invocation_state: dict[str, Any]) -> AsyncIterator[Any]:
        """Execute a single node and yield TypedEvent objects."""
        # Reset the node's state if reset_on_revisit is enabled and it's being revisited
        if self.reset_on_revisit and node in self.state.completed_nodes:
            logger.debug("node_id=<%s> | resetting node state for revisit", node.node_id)
            node.reset_executor_state()
            self.state.completed_nodes.remove(node)

        node.execution_status = Status.EXECUTING
        logger.debug("node_id=<%s> | executing node", node.node_id)

        # Emit node start event
        start_event = MultiAgentNodeStartEvent(
            node_id=node.node_id, node_type="agent" if isinstance(node.executor, Agent) else "multiagent"
        )
        yield start_event

        start_time = time.time()
        try:
            # Build node input from satisfied dependencies
            node_input = self._build_node_input(node)

            # Execute and stream events (timeout handled at task level)
            if isinstance(node.executor, MultiAgentBase):
                # For nested multi-agent systems, stream their events and collect result
                multi_agent_result = None
                async for event in node.executor.stream_async(node_input, invocation_state):
                    # Forward nested multi-agent events with node context
                    wrapped_event = MultiAgentNodeStreamEvent(node.node_id, event)
                    yield wrapped_event
                    # Capture the final result event
                    if "result" in event:
                        multi_agent_result = event["result"]

                # Use the captured result from streaming (no double execution)
                if multi_agent_result is None:
                    raise ValueError(f"Node '{node.node_id}' did not produce a result event")

                node_result = NodeResult(
                    result=multi_agent_result,
                    execution_time=multi_agent_result.execution_time,
                    status=Status.COMPLETED,
                    accumulated_usage=multi_agent_result.accumulated_usage,
                    accumulated_metrics=multi_agent_result.accumulated_metrics,
                    execution_count=multi_agent_result.execution_count,
                )

<<<<<<< HEAD
            elif isinstance(node.executor, Agent):
                # For agents, stream their events and collect result
                agent_response = None
                async for event in node.executor.stream_async(node_input, **invocation_state):
                    # Forward agent events with node context
                    wrapped_event = MultiAgentNodeStreamEvent(node.node_id, event)
                    yield wrapped_event
                    # Capture the final result event
                    if "result" in event:
                        agent_response = event["result"]

                # Use the captured result from streaming (no double execution)
                if agent_response is None:
                    raise ValueError(f"Node '{node.node_id}' did not produce a result event")

                # Extract metrics with defaults
                response_metrics = getattr(agent_response, "metrics", None)
                usage = getattr(
                    response_metrics, "accumulated_usage", Usage(inputTokens=0, outputTokens=0, totalTokens=0)
                )
                metrics = getattr(response_metrics, "accumulated_metrics", Metrics(latencyMs=0))

                node_result = NodeResult(
                    result=agent_response,
                    execution_time=round((time.time() - start_time) * 1000),
                    status=Status.COMPLETED,
                    accumulated_usage=usage,
                    accumulated_metrics=metrics,
                    execution_count=1,
=======
                elif isinstance(node.executor, Agent):
                    if self.node_timeout is not None:
                        agent_response = await asyncio.wait_for(
                            node.executor.invoke_async(node_input, invocation_state=invocation_state),
                            timeout=self.node_timeout,
                        )
                    else:
                        agent_response = await node.executor.invoke_async(node_input, invocation_state=invocation_state)

                    # Extract metrics from agent response
                    usage = Usage(inputTokens=0, outputTokens=0, totalTokens=0)
                    metrics = Metrics(latencyMs=0)
                    if hasattr(agent_response, "metrics") and agent_response.metrics:
                        if hasattr(agent_response.metrics, "accumulated_usage"):
                            usage = agent_response.metrics.accumulated_usage
                        if hasattr(agent_response.metrics, "accumulated_metrics"):
                            metrics = agent_response.metrics.accumulated_metrics

                    node_result = NodeResult(
                        result=agent_response,  # type is AgentResult
                        execution_time=round((time.time() - start_time) * 1000),
                        status=Status.COMPLETED,
                        accumulated_usage=usage,
                        accumulated_metrics=metrics,
                        execution_count=1,
                    )
                else:
                    raise ValueError(f"Node '{node.node_id}' of type '{type(node.executor)}' is not supported")

            except asyncio.TimeoutError:
                timeout_msg = f"Node '{node.node_id}' execution timed out after {self.node_timeout}s"
                logger.exception(
                    "node=<%s>, timeout=<%s>s | node execution timed out after timeout",
                    node.node_id,
                    self.node_timeout,
>>>>>>> c3e5f6b8
                )
            else:
                raise ValueError(f"Node '{node.node_id}' of type '{type(node.executor)}' is not supported")

            # Mark as completed
            node.execution_status = Status.COMPLETED
            node.result = node_result
            node.execution_time = node_result.execution_time
            self.state.completed_nodes.add(node)
            self.state.results[node.node_id] = node_result
            self.state.execution_order.append(node)

            # Accumulate metrics
            self._accumulate_metrics(node_result)

            # Emit node complete event
            complete_event = MultiAgentNodeCompleteEvent(node_id=node.node_id, execution_time=node.execution_time)
            yield complete_event

            logger.debug(
                "node_id=<%s>, execution_time=<%dms> | node completed successfully",
                node.node_id,
                node.execution_time,
            )

        except Exception as e:
            # All failures (programming errors and execution failures) stop graph execution
            # This matches the old fail-fast behavior
            logger.error("node_id=<%s>, error=<%s> | node failed", node.node_id, e)
            execution_time = round((time.time() - start_time) * 1000)

            # Create a NodeResult for the failed node
            node_result = NodeResult(
                result=e,
                execution_time=execution_time,
                status=Status.FAILED,
                accumulated_usage=Usage(inputTokens=0, outputTokens=0, totalTokens=0),
                accumulated_metrics=Metrics(latencyMs=execution_time),
                execution_count=1,
            )

            node.execution_status = Status.FAILED
            node.result = node_result
            node.execution_time = execution_time
            self.state.failed_nodes.add(node)
            self.state.results[node.node_id] = node_result

            # Emit complete event even for failures
            complete_event = MultiAgentNodeCompleteEvent(node_id=node.node_id, execution_time=execution_time)
            yield complete_event

            # Re-raise to stop graph execution (fail-fast behavior)
            raise

    def _accumulate_metrics(self, node_result: NodeResult) -> None:
        """Accumulate metrics from a node result."""
        self.state.accumulated_usage["inputTokens"] += node_result.accumulated_usage.get("inputTokens", 0)
        self.state.accumulated_usage["outputTokens"] += node_result.accumulated_usage.get("outputTokens", 0)
        self.state.accumulated_usage["totalTokens"] += node_result.accumulated_usage.get("totalTokens", 0)
        self.state.accumulated_metrics["latencyMs"] += node_result.accumulated_metrics.get("latencyMs", 0)
        self.state.execution_count += node_result.execution_count

    def _build_node_input(self, node: GraphNode) -> list[ContentBlock]:
        """Build input text for a node based on dependency outputs.

        Example formatted output:
        ```
        Original Task: Analyze the quarterly sales data and create a summary report

        Inputs from previous nodes:

        From data_processor:
          - Agent: Sales data processed successfully. Found 1,247 transactions totaling $89,432.
          - Agent: Key trends: 15% increase in Q3, top product category is Electronics.

        From validator:
          - Agent: Data validation complete. All records verified, no anomalies detected.
        ```
        """
        # Get satisfied dependencies
        dependency_results = {}
        for edge in self.edges:
            if (
                edge.to_node == node
                and edge.from_node in self.state.completed_nodes
                and edge.from_node.node_id in self.state.results
            ):
                if edge.should_traverse(self.state):
                    dependency_results[edge.from_node.node_id] = self.state.results[edge.from_node.node_id]

        if not dependency_results:
            # No dependencies - return task as ContentBlocks
            if isinstance(self.state.task, str):
                return [ContentBlock(text=self.state.task)]
            else:
                return self.state.task

        # Combine task with dependency outputs
        node_input = []

        # Add original task
        if isinstance(self.state.task, str):
            node_input.append(ContentBlock(text=f"Original Task: {self.state.task}"))
        else:
            # Add task content blocks with a prefix
            node_input.append(ContentBlock(text="Original Task:"))
            node_input.extend(self.state.task)

        # Add dependency outputs
        node_input.append(ContentBlock(text="\nInputs from previous nodes:"))

        for dep_id, node_result in dependency_results.items():
            node_input.append(ContentBlock(text=f"\nFrom {dep_id}:"))
            # Get all agent results from this node (flattened if nested)
            agent_results = node_result.get_agent_results()
            for result in agent_results:
                agent_name = getattr(result, "agent_name", "Agent")
                result_text = str(result)
                node_input.append(ContentBlock(text=f"  - {agent_name}: {result_text}"))

        return node_input

    def _build_result(self) -> GraphResult:
        """Build graph result from current state."""
        return GraphResult(
            status=self.state.status,
            results=self.state.results,
            accumulated_usage=self.state.accumulated_usage,
            accumulated_metrics=self.state.accumulated_metrics,
            execution_count=self.state.execution_count,
            execution_time=self.state.execution_time,
            total_nodes=self.state.total_nodes,
            completed_nodes=len(self.state.completed_nodes),
            failed_nodes=len(self.state.failed_nodes),
            execution_order=self.state.execution_order,
            edges=self.state.edges,
            entry_points=self.state.entry_points,
        )<|MERGE_RESOLUTION|>--- conflicted
+++ resolved
@@ -713,11 +713,10 @@
                     execution_count=multi_agent_result.execution_count,
                 )
 
-<<<<<<< HEAD
             elif isinstance(node.executor, Agent):
                 # For agents, stream their events and collect result
                 agent_response = None
-                async for event in node.executor.stream_async(node_input, **invocation_state):
+                async for event in node.executor.stream_async(node_input, invocation_state=invocation_state):
                     # Forward agent events with node context
                     wrapped_event = MultiAgentNodeStreamEvent(node.node_id, event)
                     yield wrapped_event
@@ -743,43 +742,6 @@
                     accumulated_usage=usage,
                     accumulated_metrics=metrics,
                     execution_count=1,
-=======
-                elif isinstance(node.executor, Agent):
-                    if self.node_timeout is not None:
-                        agent_response = await asyncio.wait_for(
-                            node.executor.invoke_async(node_input, invocation_state=invocation_state),
-                            timeout=self.node_timeout,
-                        )
-                    else:
-                        agent_response = await node.executor.invoke_async(node_input, invocation_state=invocation_state)
-
-                    # Extract metrics from agent response
-                    usage = Usage(inputTokens=0, outputTokens=0, totalTokens=0)
-                    metrics = Metrics(latencyMs=0)
-                    if hasattr(agent_response, "metrics") and agent_response.metrics:
-                        if hasattr(agent_response.metrics, "accumulated_usage"):
-                            usage = agent_response.metrics.accumulated_usage
-                        if hasattr(agent_response.metrics, "accumulated_metrics"):
-                            metrics = agent_response.metrics.accumulated_metrics
-
-                    node_result = NodeResult(
-                        result=agent_response,  # type is AgentResult
-                        execution_time=round((time.time() - start_time) * 1000),
-                        status=Status.COMPLETED,
-                        accumulated_usage=usage,
-                        accumulated_metrics=metrics,
-                        execution_count=1,
-                    )
-                else:
-                    raise ValueError(f"Node '{node.node_id}' of type '{type(node.executor)}' is not supported")
-
-            except asyncio.TimeoutError:
-                timeout_msg = f"Node '{node.node_id}' execution timed out after {self.node_timeout}s"
-                logger.exception(
-                    "node=<%s>, timeout=<%s>s | node execution timed out after timeout",
-                    node.node_id,
-                    self.node_timeout,
->>>>>>> c3e5f6b8
                 )
             else:
                 raise ValueError(f"Node '{node.node_id}' of type '{type(node.executor)}' is not supported")
