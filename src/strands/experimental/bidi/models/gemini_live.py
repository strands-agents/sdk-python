--- conflicted
+++ resolved
@@ -283,13 +283,8 @@
                 BidiAudioStreamEvent(
                     audio=audio_b64,
                     format="pcm",
-<<<<<<< HEAD
                     sample_rate=cast(SampleRate, self.config["audio"]["output_rate"]),
                     channels=cast(Channel, self.config["audio"]["channels"]),
-=======
-                    sample_rate=GEMINI_OUTPUT_SAMPLE_RATE,
-                    channels=GEMINI_CHANNELS,
->>>>>>> b266b4ec
                 )
             ]
 
@@ -455,13 +450,8 @@
             if "text" not in block and "json" not in block:
                 # Unsupported content type - raise error
                 raise ValueError(
-<<<<<<< HEAD
                     f"tool_use_id=<{tool_use_id}>, content_types=<{list(block.keys())}> | "
                     f"Content type not supported by Gemini Live API"
-=======
-                    f"tool_use_id=<{tool_use_id}>, content_types=<{list(block.keys())}>"
-                    " | Content type not supported by Gemini Live API"
->>>>>>> b266b4ec
                 )
 
         # Optimize for single content item - unwrap the array
