"""Bidirectional Agent for real-time streaming conversations.

Provides real-time audio and text interaction through persistent streaming connections.
Unlike traditional request-response patterns, this agent maintains long-running
conversations where users can interrupt, provide additional input, and receive
continuous responses including audio output.

Key capabilities:
- Persistent conversation connections with concurrent processing
- Real-time audio input/output streaming
- Automatic interruption detection and tool execution
- Event-driven communication with model providers
"""

import asyncio
import json
import logging
from typing import Any, AsyncGenerator

from .... import _identifier
from ....agent.state import AgentState
from ....hooks import HookProvider, HookRegistry
from ....interrupt import _InterruptState
from ....tools.caller import _ToolCaller
from ....tools.executors import ConcurrentToolExecutor
from ....tools.executors._executor import ToolExecutor
from ....tools.registry import ToolRegistry
from ....tools.watcher import ToolWatcher
from ....types.content import ContentBlock, Message, Messages
from ....types.tools import AgentTool, ToolResult, ToolUse
from ...hooks.events import BidiAgentInitializedEvent, BidiMessageAddedEvent
from ...tools import ToolProvider
<<<<<<< HEAD
from ..hooks.events import BidiAgentInitializedEvent, BidiMessageAddedEvent
from ..io.audio import _BidiAudioInput, _BidiAudioOutput
=======
from .._async import stop_all
>>>>>>> 8920afd5
from ..models.bidi_model import BidiModel
from ..models.novasonic import BidiNovaSonicModel
from ..types.agent import BidiAgentInput
from ..types.events import BidiAudioInputEvent, BidiImageInputEvent, BidiInputEvent, BidiOutputEvent, BidiTextInputEvent
from ..types.io import BidiInput, BidiOutput
from .loop import _BidiAgentLoop

logger = logging.getLogger(__name__)

_DEFAULT_AGENT_NAME = "Strands Agents"
_DEFAULT_AGENT_ID = "default"


class BidiAgent:
    """Agent for bidirectional streaming conversations.

    Enables real-time audio and text interaction with AI models through persistent
    connections. Supports concurrent tool execution and interruption handling.
    """

    def __init__(
        self,
        model: BidiModel | str | None = None,
        tools: list[str | AgentTool | ToolProvider] | None = None,
        system_prompt: str | None = None,
        messages: Messages | None = None,
        record_direct_tool_call: bool = True,
        load_tools_from_directory: bool = False,
        agent_id: str | None = None,
        name: str | None = None,
        description: str | None = None,
        hooks: list[HookProvider] | None = None,
        state: AgentState | dict | None = None,
        tool_executor: ToolExecutor | None = None,
        **kwargs: Any,
    ):
        """Initialize bidirectional agent.

        Args:
            model: BidiModel instance, string model_id, or None for default detection.
            tools: Optional list of tools with flexible format support.
            system_prompt: Optional system prompt for conversations.
            messages: Optional conversation history to initialize with.
            record_direct_tool_call: Whether to record direct tool calls in message history.
            load_tools_from_directory: Whether to load and automatically reload tools in the `./tools/` directory.
            agent_id: Optional ID for the agent, useful for connection management and multi-agent scenarios.
            name: Name of the Agent.
            description: Description of what the Agent does.
            hooks: Optional list of hook providers to register for lifecycle events.
            state: Stateful information for the agent. Can be either an AgentState object, or a json serializable dict.
            tool_executor: Definition of tool execution strategy (e.g., sequential, concurrent, etc.).
            **kwargs: Additional configuration for future extensibility.

        Raises:
            ValueError: If model configuration is invalid or state is invalid type.
            TypeError: If model type is unsupported.
        """
        self.model = (
            BidiNovaSonicModel()
            if not model
            else BidiNovaSonicModel(model_id=model)
            if isinstance(model, str)
            else model
        )
        self.system_prompt = system_prompt
        self.messages = messages or []

        # Agent identification
        self.agent_id = _identifier.validate(agent_id or _DEFAULT_AGENT_ID, _identifier.Identifier.AGENT)
        self.name = name or _DEFAULT_AGENT_NAME
        self.description = description

        # Tool execution configuration
        self.record_direct_tool_call = record_direct_tool_call
        self.load_tools_from_directory = load_tools_from_directory

        # Initialize tool registry
        self.tool_registry = ToolRegistry()

        if tools is not None:
            self.tool_registry.process_tools(tools)

        self.tool_registry.initialize_tools(self.load_tools_from_directory)

        # Initialize tool watcher if directory loading is enabled
        if self.load_tools_from_directory:
            self.tool_watcher = ToolWatcher(tool_registry=self.tool_registry)

        # Initialize agent state management
        if state is not None:
            if isinstance(state, dict):
                self.state = AgentState(state)
            elif isinstance(state, AgentState):
                self.state = state
            else:
                raise ValueError("state must be an AgentState object or a dict")
        else:
            self.state = AgentState()

        # Initialize other components
        self._tool_caller = _ToolCaller(self)

        # Initialize tool executor
        self.tool_executor = tool_executor or ConcurrentToolExecutor()

        # Initialize hooks registry
        self.hooks = HookRegistry()
        if hooks:
            for hook in hooks:
                self.hooks.add_hook(hook)

        self._loop = _BidiAgentLoop(self)

        # Emit initialization event
        self.hooks.invoke_callbacks(BidiAgentInitializedEvent(agent=self))

        # TODO: Determine if full support is required
        self._interrupt_state = _InterruptState()

        self._started = False

    @property
    def tool(self) -> _ToolCaller:
        """Call tool as a function.

        Returns:
            ToolCaller for method-style tool execution.

        Example:
            ```
            agent = BidiAgent(model=model, tools=[calculator])
            agent.tool.calculator(expression="2+2")
            ```
        """
        return self._tool_caller

    @property
    def tool_names(self) -> list[str]:
        """Get a list of all registered tool names.

        Returns:
            Names of all tools available to this agent.
        """
        all_tools = self.tool_registry.get_all_tools_config()
        return list(all_tools.keys())

    def _record_tool_execution(
        self,
        tool: ToolUse,
        tool_result: ToolResult,
        user_message_override: str | None,
    ) -> None:
        """Record a tool execution in the message history.

        Creates a sequence of messages that represent the tool execution:

        1. A user message describing the tool call
        2. An assistant message with the tool use
        3. A user message with the tool result
        4. An assistant message acknowledging the tool call

        Args:
            tool: The tool call information.
            tool_result: The result returned by the tool.
            user_message_override: Optional custom message to include.
        """
        # Filter tool input parameters to only include those defined in tool spec
        filtered_input = self._filter_tool_parameters_for_recording(tool["name"], tool["input"])

        # Create user message describing the tool call
        input_parameters = json.dumps(filtered_input, default=lambda o: f"<<non-serializable: {type(o).__qualname__}>>")

        user_msg_content: list[ContentBlock] = [
            {"text": (f"agent.tool.{tool['name']} direct tool call.\nInput parameters: {input_parameters}\n")}
        ]

        # Add override message if provided
        if user_message_override:
            user_msg_content.insert(0, {"text": f"{user_message_override}\n"})

        # Create filtered tool use for message history
        filtered_tool: ToolUse = {
            "toolUseId": tool["toolUseId"],
            "name": tool["name"],
            "input": filtered_input,
        }

        # Create the message sequence
        user_msg: Message = {
            "role": "user",
            "content": user_msg_content,
        }
        tool_use_msg: Message = {
            "role": "assistant",
            "content": [{"toolUse": filtered_tool}],
        }
        tool_result_msg: Message = {
            "role": "user",
            "content": [{"toolResult": tool_result}],
        }
        assistant_msg: Message = {
            "role": "assistant",
            "content": [{"text": f"agent.tool.{tool['name']} was called."}],
        }

        # Add to message history
        self.messages.append(user_msg)
        self.messages.append(tool_use_msg)
        self.messages.append(tool_result_msg)
        self.messages.append(assistant_msg)

        logger.debug("tool_name=<%s> | direct tool call recorded in message history", tool["name"])

    def _filter_tool_parameters_for_recording(self, tool_name: str, input_params: dict[str, Any]) -> dict[str, Any]:
        """Filter input parameters to only include those defined in the tool specification.

        Args:
            tool_name: Name of the tool to get specification for
            input_params: Original input parameters

        Returns:
            Filtered parameters containing only those defined in tool spec
        """
        all_tools_config = self.tool_registry.get_all_tools_config()
        tool_spec = all_tools_config.get(tool_name)

        if not tool_spec or "inputSchema" not in tool_spec:
            return input_params.copy()

        properties = tool_spec["inputSchema"]["json"]["properties"]
        return {k: v for k, v in input_params.items() if k in properties}

    async def start(self, invocation_state: dict[str, Any] | None = None) -> None:
        """Start a persistent bidirectional conversation connection.

        Initializes the streaming connection and starts background tasks for processing
        model events, tool execution, and connection management.

        Args:
            invocation_state: Optional context to pass to tools during execution.
                This allows passing custom data (user_id, session_id, database connections, etc.)
                that tools can access via their invocation_state parameter.

        Raises:
            RuntimeError:
                If agent already started.

        Example:
            ```python
            await agent.start(invocation_state={
                "user_id": "user_123",
                "session_id": "session_456",
                "database": db_connection,
            })
            ```
        """
        if self._started:
            raise RuntimeError("agent already started | call stop before starting again")

        logger.debug("agent starting")
        await self._loop.start(invocation_state)
        self._started = True

    async def send(self, input_data: BidiAgentInput | dict[str, Any]) -> None:
        """Send input to the model (text, audio, image, or event dict).

        Unified method for sending text, audio, and image input to the model during
        an active conversation session. Accepts TypedEvent instances or plain dicts
        (e.g., from WebSocket clients) which are automatically reconstructed.

        Args:
            input_data: Can be:
                - str: Text message from user
                - BidiAudioInputEvent: Audio data with format/sample rate
                - BidiImageInputEvent: Image data with MIME type
                - dict: Event dictionary (will be reconstructed to TypedEvent)

        Raises:
            RuntimeError: If start has not been called.
            ValueError: If invalid input type.

        Example:
            await agent.send("Hello")
            await agent.send(BidiAudioInputEvent(audio="base64...", format="pcm", ...))
            await agent.send({"type": "bidirectional_text_input", "text": "Hello", "role": "user"})
        """
        if not self._started:
            raise RuntimeError("agent not started | call start before sending")

        # Handle string input
        if isinstance(input_data, str):
            # Add user text message to history
            user_message: Message = {"role": "user", "content": [{"text": input_data}]}

            self.messages.append(user_message)
            await self.hooks.invoke_callbacks_async(BidiMessageAddedEvent(agent=self, message=user_message))

            logger.debug("text_length=<%d> | text sent to model", len(input_data))
            # Create BidiTextInputEvent for send()
            text_event = BidiTextInputEvent(text=input_data, role="user")
            await self.model.send(text_event)
            return

        # Handle BidiInputEvent instances
        # Check this before dict since TypedEvent inherits from dict
        if isinstance(input_data, BidiInputEvent):
            await self.model.send(input_data)
            return

        # Handle plain dict - reconstruct TypedEvent for WebSocket integration
        if isinstance(input_data, dict) and "type" in input_data:
            event_type = input_data["type"]
            input_event: BidiInputEvent
            if event_type == "bidi_text_input":
                input_event = BidiTextInputEvent(text=input_data["text"], role=input_data["role"])
            elif event_type == "bidi_audio_input":
                input_event = BidiAudioInputEvent(
                    audio=input_data["audio"],
                    format=input_data["format"],
                    sample_rate=input_data["sample_rate"],
                    channels=input_data["channels"],
                )
            elif event_type == "bidi_image_input":
                input_event = BidiImageInputEvent(image=input_data["image"], mime_type=input_data["mime_type"])
            else:
                raise ValueError(f"Unknown event type: {event_type}")

            # Send the reconstructed TypedEvent
            await self.model.send(input_event)
            return

        # If we get here, input type is invalid
        raise ValueError(
            f"Input must be a string, BidiInputEvent "
            f"(BidiTextInputEvent/BidiAudioInputEvent/BidiImageInputEvent), "
            f"or event dict with 'type' field, got: {type(input_data)}"
        )

    async def receive(self) -> AsyncGenerator[BidiOutputEvent, None]:
        """Receive events from the model including audio, text, and tool calls.

        Yields:
            Model output events processed by background tasks including audio output,
            text responses, tool calls, and connection updates.

        Raises:
            RuntimeError: If start has not been called.
        """
        if not self._started:
            raise RuntimeError("agent not started | call start before receiving")

        async for event in self._loop.receive():
            yield event

    async def stop(self) -> None:
        """End the conversation connection and cleanup all resources.

        Terminates the streaming connection, cancels background tasks, and
        closes the connection to the model provider.
        """
        self._started = False
        await self._loop.stop()

    async def __aenter__(self, invocation_state: dict[str, Any] | None = None) -> "BidiAgent":
        """Async context manager entry point.

        Automatically starts the bidirectional connection when entering the context.

        Args:
            invocation_state: Optional context to pass to tools during execution.
                This allows passing custom data (user_id, session_id, database connections, etc.)
                that tools can access via their invocation_state parameter.

        Returns:
            Self for use in the context.
        """
        logger.debug("context_manager=<enter> | starting agent")
        await self.start(invocation_state)
        return self

    async def __aexit__(self, *_: Any) -> None:
        """Async context manager exit point.

        Automatically ends the connection and cleans up resources including
        when exiting the context, regardless of whether an exception occurred.
        """
        logger.debug("context_manager=<exit> | stopping agent")
        await self.stop()

    async def run(
        self, inputs: list[BidiInput], outputs: list[BidiOutput], invocation_state: dict[str, Any] | None = None
    ) -> None:
        """Run the agent using provided IO channels for bidirectional communication.

        Args:
            inputs: Input callables to read data from a source
            outputs: Output callables to receive events from the agent
            invocation_state: Optional context to pass to tools during execution.
                This allows passing custom data (user_id, session_id, database connections, etc.)
                that tools can access via their invocation_state parameter.

        Example:
            ```python
            audio_io = BidiAudioIO(input_rate=16000)
            text_io = BidiTextIO()
            agent = BidiAgent(model=model, tools=[calculator])
            await agent.run(
                inputs=[audio_io.input()],
                outputs=[audio_io.output(), text_io.output()],
                invocation_state={"user_id": "user_123"}
            )
            ```
        """
        # Extract audio config from model if available
        audio_config = getattr(self.model, "audio_config", None)
        if audio_config:
            logger.debug(
                "audio_config | model provides: input_rate=%s, output_rate=%s, channels=%s, voice=%s",
                audio_config.get("input_rate"),
                audio_config.get("output_rate"),
                audio_config.get("channels"),
                audio_config.get("voice"),
            )

        async def run_inputs() -> None:
            async def task(input_: BidiInput) -> None:
                while True:
                    event = await input_()
                    await self.send(event)

            tasks = [task(input_) for input_ in inputs]
            await asyncio.gather(*tasks)

        async def run_outputs() -> None:
            async for event in self.receive():
                tasks = [output(event) for output in outputs]
                await asyncio.gather(*tasks)

<<<<<<< HEAD
        await self.start()

        # Start inputs with audio config if applicable
        for input_ in inputs:
            if hasattr(input_, "start"):
                # Pass audio config to audio inputs
                if audio_config and isinstance(input_, _BidiAudioInput):
                    await input_.start(audio_config=audio_config)
                else:
                    await input_.start()

        # Start outputs with audio config if applicable
        for output in outputs:
            if hasattr(output, "start"):
                # Pass audio config to audio outputs
                if audio_config and isinstance(output, _BidiAudioOutput):
                    await output.start(audio_config=audio_config)
                else:
                    await output.start()

=======
>>>>>>> 8920afd5
        try:
            await self.start(invocation_state)

            start_inputs = [input_.start for input_ in inputs if hasattr(input_, "start")]
            start_outputs = [output.start for output in outputs if hasattr(output, "start")]
            for start in [*start_inputs, *start_outputs]:
                await start()

            async with asyncio.TaskGroup() as task_group:
                task_group.create_task(run_inputs())
                task_group.create_task(run_outputs())

        finally:
            stop_inputs = [input_.stop for input_ in inputs if hasattr(input_, "stop")]
            stop_outputs = [output.stop for output in outputs if hasattr(output, "stop")]

            await stop_all(*stop_inputs, *stop_outputs, self.stop)<|MERGE_RESOLUTION|>--- conflicted
+++ resolved
@@ -30,12 +30,9 @@
 from ....types.tools import AgentTool, ToolResult, ToolUse
 from ...hooks.events import BidiAgentInitializedEvent, BidiMessageAddedEvent
 from ...tools import ToolProvider
-<<<<<<< HEAD
 from ..hooks.events import BidiAgentInitializedEvent, BidiMessageAddedEvent
 from ..io.audio import _BidiAudioInput, _BidiAudioOutput
-=======
 from .._async import stop_all
->>>>>>> 8920afd5
 from ..models.bidi_model import BidiModel
 from ..models.novasonic import BidiNovaSonicModel
 from ..types.agent import BidiAgentInput
@@ -474,7 +471,6 @@
                 tasks = [output(event) for output in outputs]
                 await asyncio.gather(*tasks)
 
-<<<<<<< HEAD
         await self.start()
 
         # Start inputs with audio config if applicable
@@ -495,8 +491,6 @@
                 else:
                     await output.start()
 
-=======
->>>>>>> 8920afd5
         try:
             await self.start(invocation_state)
 
