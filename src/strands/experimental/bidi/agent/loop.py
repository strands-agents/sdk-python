--- conflicted
+++ resolved
@@ -157,16 +157,12 @@
                 tool_use = event["current_tool_use"]
                 self._create_task(self._run_tool(tool_use))
 
-<<<<<<< HEAD
-                message: Message = {"role": "assistant", "content": [{"toolUse": tool_use}]}
-                self._agent.messages.append(message)
+                tool_message: Message = {"role": "assistant", "content": [{"toolUse": tool_use}]}
+
                 await self._agent.hooks.invoke_callbacks_async(
-                    BidiMessageAddedEvent(agent=self._agent, message=message)
-                )
-=======
-                tool_message: Message = {"role": "assistant", "content": [{"toolUse": tool_use}]}
+                    BidiMessageAddedEvent(agent=self._agent, message=tool_message)
+                )
                 self._agent.messages.append(tool_message)
->>>>>>> 06517ea4
 
             elif isinstance(event, BidiInterruptionEvent):
                 # Emit interruption hook event
