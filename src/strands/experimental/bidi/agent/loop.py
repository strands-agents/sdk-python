--- conflicted
+++ resolved
@@ -276,7 +276,6 @@
 
                 await self._event_queue.put(tool_event)
 
-<<<<<<< HEAD
             # Check for stop_conversation BEFORE sending result
             if tool_use["name"] == "stop_conversation":
                 logger.info("tool_name=<%s> | conversation stop requested, skipping result send", tool_use["name"])
@@ -287,10 +286,7 @@
                 return  # Early exit - don't send result, don't add to messages
 
             # Normal flow for all other tools
-            await self.send(ToolResultEvent(result))
-=======
             tool_result_event = cast(ToolResultEvent, tool_event)
->>>>>>> b4749782
 
             tool_use_message: Message = {"role": "assistant", "content": [{"toolUse": tool_use}]}
             tool_result_message: Message = {"role": "user", "content": [{"toolResult": tool_result_event.tool_result}]}
