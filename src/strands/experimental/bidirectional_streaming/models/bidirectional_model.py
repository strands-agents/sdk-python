"""Bidirectional streaming model interface.

Defines the abstract interface for models that support real-time bidirectional
communication with persistent connections. Unlike traditional request-response
models, bidirectional models maintain an open connection for streaming audio,
text, and tool interactions.

Features:
- Persistent connection management with connect/close lifecycle
- Real-time bidirectional communication (send and receive simultaneously)
- Provider-agnostic event normalization
- Support for audio, text, image, and tool result streaming
"""

import logging
from typing import AsyncIterable, Protocol, Union

from ....types._events import ToolResultEvent
from ....types.content import Messages
from ....types.tools import ToolResult, ToolSpec
from ..types.bidirectional_streaming import (
    AudioInputEvent,
    ImageInputEvent,
    OutputEvent,
    TextInputEvent,
)

logger = logging.getLogger(__name__)


class BidirectionalModel(Protocol):
    """Protocol for bidirectional streaming models.

    This interface defines the contract for models that support persistent streaming
    connections with real-time audio and text communication. Implementations handle
    provider-specific protocols while exposing a standardized event-based API.
    """

    async def connect(
        self,
        system_prompt: str | None = None,
        tools: list[ToolSpec] | None = None,
        messages: Messages | None = None,
        **kwargs,
    ) -> None:
        """Establish a persistent streaming connection with the model.

        Opens a bidirectional connection that remains active for real-time communication.
        The connection supports concurrent sending and receiving of events until explicitly
        closed. Must be called before any send() or receive() operations.

        Args:
            system_prompt: System instructions to configure model behavior.
            tools: Tool specifications that the model can invoke during the conversation.
            messages: Initial conversation history to provide context.
            **kwargs: Provider-specific configuration options.
        """
        ...

    async def close(self) -> None:
        """Close the streaming connection and release resources.

        Terminates the active bidirectional connection and cleans up any associated
        resources such as network connections, buffers, or background tasks. After
        calling close(), the model instance cannot be used until connect() is called again.
        """
        ...

<<<<<<< HEAD
    @abc.abstractmethod
    async def receive(self) -> AsyncIterable[OutputEvent]:
=======
    async def receive(self) -> AsyncIterable[BidirectionalStreamEvent]:
>>>>>>> 990d905a
        """Receive streaming events from the model.

        Continuously yields events from the model as they arrive over the connection.
        Events are normalized to a provider-agnostic format for uniform processing.
        This method should be called in a loop or async task to process model responses.

        The stream continues until the connection is closed or an error occurs.

        Yields:
            OutputEvent: Standardized event objects containing audio output,
                transcripts, tool calls, or control signals.
        """
        ...

<<<<<<< HEAD
    @abc.abstractmethod
    async def send(
        self,
        content: Union[TextInputEvent, AudioInputEvent, ImageInputEvent, ToolResultEvent],
    ) -> None:
=======
    async def send(self, content: Union[TextInputEvent, ImageInputEvent, AudioInputEvent, ToolResult]) -> None:
>>>>>>> 990d905a
        """Send content to the model over the active connection.

        Transmits user input or tool results to the model during an active streaming
        session. Supports multiple content types including text, audio, images, and
        tool execution results. Can be called multiple times during a conversation.

        Args:
            content: The content to send. Must be one of:
                - TextInputEvent: Text message from the user
                - AudioInputEvent: Audio data for speech input
                - ImageInputEvent: Image data for visual understanding
                - ToolResultEvent: Result from a tool execution

        Example:
            await model.send(TextInputEvent(text="Hello", role="user"))
            await model.send(AudioInputEvent(audio=bytes, format="pcm", sample_rate=16000, channels=1))
            await model.send(ImageInputEvent(image=bytes, mime_type="image/jpeg", encoding="raw"))
            await model.send(ToolResultEvent(tool_result))
        """
        ...<|MERGE_RESOLUTION|>--- conflicted
+++ resolved
@@ -17,7 +17,7 @@
 
 from ....types._events import ToolResultEvent
 from ....types.content import Messages
-from ....types.tools import ToolResult, ToolSpec
+from ....types.tools import ToolSpec
 from ..types.bidirectional_streaming import (
     AudioInputEvent,
     ImageInputEvent,
@@ -66,12 +66,7 @@
         """
         ...
 
-<<<<<<< HEAD
-    @abc.abstractmethod
     async def receive(self) -> AsyncIterable[OutputEvent]:
-=======
-    async def receive(self) -> AsyncIterable[BidirectionalStreamEvent]:
->>>>>>> 990d905a
         """Receive streaming events from the model.
 
         Continuously yields events from the model as they arrive over the connection.
@@ -86,15 +81,10 @@
         """
         ...
 
-<<<<<<< HEAD
-    @abc.abstractmethod
     async def send(
         self,
         content: Union[TextInputEvent, AudioInputEvent, ImageInputEvent, ToolResultEvent],
     ) -> None:
-=======
-    async def send(self, content: Union[TextInputEvent, ImageInputEvent, AudioInputEvent, ToolResult]) -> None:
->>>>>>> 990d905a
         """Send content to the model over the active connection.
 
         Transmits user input or tool results to the model during an active streaming
