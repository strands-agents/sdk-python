--- conflicted
+++ resolved
@@ -50,7 +50,6 @@
     "BidiNovaSonicModel",
     "BidiOpenAIRealtimeModel",
     
-<<<<<<< HEAD
     # Input Event types
     "BidiTextInputEvent",
     "BidiAudioInputEvent",
@@ -75,18 +74,6 @@
     "ToolResultEvent",
     "ToolStreamEvent",
     
-=======
-    # Event types
-    "AudioInputEvent",
-    "AudioOutputEvent",
-    "ImageInputEvent",
-    "TextInputEvent",
-    "TextOutputEvent",
-    "InterruptionDetectedEvent",
-    "BidirectionalStreamEvent",
-    "VoiceActivityEvent",
-    "UsageMetricsEvent",
->>>>>>> 5a22ad99
     # Model interface
     "BidiModel",
 ]