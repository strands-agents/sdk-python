--- conflicted
+++ resolved
@@ -353,27 +353,7 @@
                 - metrics: Performance metrics from the event loop
                 - state: The final state of the event loop
         """
-<<<<<<< HEAD
-        # Safely get model_id if available
-        model_id = None
-        try:
-            config = getattr(self.model, "config", None)
-            if isinstance(config, dict):
-                model_id = config.get("model_id")
-        except Exception:
-            # Ignore any errors accessing model configuration
-            pass
-
-        self.trace_span = self.tracer.start_agent_span(
-            prompt=prompt,
-            model_id=model_id,
-            tools=self.tool_names,
-            system_prompt=self.system_prompt,
-            custom_trace_attributes=self.trace_attributes,
-        )
-=======
         self._start_agent_trace_span(prompt)
->>>>>>> a8059193
 
         try:
             # Run the event loop and get the result
