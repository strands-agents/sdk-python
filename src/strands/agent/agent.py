"""Agent Interface.

This module implements the core Agent class that serves as the primary entry point for interacting with foundation
models and tools in the SDK.

The Agent interface supports two complementary interaction patterns:

1. Natural language for conversation: `agent("Analyze this data")`
2. Method-style for direct tool access: `agent.tool.tool_name(param1="value")`
"""

import asyncio
import json
import logging
import random
import warnings
from concurrent.futures import ThreadPoolExecutor
from typing import (
    Any,
    AsyncGenerator,
    AsyncIterator,
    Callable,
    Mapping,
    Optional,
    Type,
    TypeVar,
    Union,
    cast,
)
import warnings

from opentelemetry import trace as trace_api
from pydantic import BaseModel

from .. import _identifier
from ..event_loop.event_loop import event_loop_cycle
from ..handlers.callback_handler import PrintingCallbackHandler, null_callback_handler
from ..hooks import (
    AfterInvocationEvent,
    AgentInitializedEvent,
    BeforeInvocationEvent,
    HookProvider,
    HookRegistry,
    MessageAddedEvent,
)
from ..models.bedrock import BedrockModel
from ..models.model import Model
from ..session.session_manager import SessionManager
from ..telemetry.metrics import EventLoopMetrics
from ..telemetry.tracer import get_tracer, serialize
from ..tools.executors import ConcurrentToolExecutor
from ..tools.executors._executor import ToolExecutor
from ..tools.registry import ToolRegistry
from ..tools.structured_output._structured_output_context import StructuredOutputContext
from ..tools.watcher import ToolWatcher
from ..types._events import AgentResultEvent, InitEventLoopEvent, ModelStreamChunkEvent, TypedEvent
from ..types.agent import AgentInput
from ..types.content import ContentBlock, Message, Messages
from ..types.exceptions import ContextWindowOverflowException
from ..types.interrupt import InterruptResponseContent
from ..types.tools import ToolResult, ToolUse
from ..types.traces import AttributeValue
from .agent_result import AgentResult
from .conversation_manager import (
    ConversationManager,
    SlidingWindowConversationManager,
)
from .interrupt import InterruptState
from .state import AgentState

logger = logging.getLogger(__name__)

# TypeVar for generic structured output
T = TypeVar("T", bound=BaseModel)


# Sentinel class and object to distinguish between explicit None and default parameter value
class _DefaultCallbackHandlerSentinel:
    """Sentinel class to distinguish between explicit None and default parameter value."""

    pass


_DEFAULT_CALLBACK_HANDLER = _DefaultCallbackHandlerSentinel()
_DEFAULT_AGENT_NAME = "Strands Agents"
_DEFAULT_AGENT_ID = "default"


class Agent:
    """Core Agent interface.

    An agent orchestrates the following workflow:

    1. Receives user input
    2. Processes the input using a language model
    3. Decides whether to use tools to gather information or perform actions
    4. Executes those tools and receives results
    5. Continues reasoning with the new information
    6. Produces a final response
    """

    class ToolCaller:
        """Call tool as a function."""

        def __init__(self, agent: "Agent") -> None:
            """Initialize instance.

            Args:
                agent: Agent reference that will accept tool results.
            """
            # WARNING: Do not add any other member variables or methods as this could result in a name conflict with
            #          agent tools and thus break their execution.
            self._agent = agent

        def __getattr__(self, name: str) -> Callable[..., Any]:
            """Call tool as a function.

            This method enables the method-style interface (e.g., `agent.tool.tool_name(param="value")`).
            It matches underscore-separated names to hyphenated tool names (e.g., 'some_thing' matches 'some-thing').

            Args:
                name: The name of the attribute (tool) being accessed.

            Returns:
                A function that when called will execute the named tool.

            Raises:
                AttributeError: If no tool with the given name exists or if multiple tools match the given name.
            """

            def caller(
                user_message_override: Optional[str] = None,
                record_direct_tool_call: Optional[bool] = None,
                **kwargs: Any,
            ) -> Any:
                """Call a tool directly by name.

                Args:
                    user_message_override: Optional custom message to record instead of default
                    record_direct_tool_call: Whether to record direct tool calls in message history. Overrides class
                        attribute if provided.
                    **kwargs: Keyword arguments to pass to the tool.

                Returns:
                    The result returned by the tool.

                Raises:
                    AttributeError: If the tool doesn't exist.
                """
                if self._agent._interrupt_state.activated:
                    raise RuntimeError("cannot directly call tool during interrupt")

                normalized_name = self._find_normalized_tool_name(name)

                # Create unique tool ID and set up the tool request
                tool_id = f"tooluse_{name}_{random.randint(100000000, 999999999)}"
                tool_use: ToolUse = {
                    "toolUseId": tool_id,
                    "name": normalized_name,
                    "input": kwargs.copy(),
                }
                tool_results: list[ToolResult] = []
                invocation_state = kwargs

                async def acall() -> ToolResult:
                    async for event in ToolExecutor._stream(self._agent, tool_use, tool_results, invocation_state):
                        _ = event

                    return tool_results[0]

                def tcall() -> ToolResult:
                    return asyncio.run(acall())

                with ThreadPoolExecutor() as executor:
                    future = executor.submit(tcall)
                    tool_result = future.result()

                if record_direct_tool_call is not None:
                    should_record_direct_tool_call = record_direct_tool_call
                else:
                    should_record_direct_tool_call = self._agent.record_direct_tool_call

                if should_record_direct_tool_call:
                    # Create a record of this tool execution in the message history
                    self._agent._record_tool_execution(tool_use, tool_result, user_message_override)

                # Apply window management
                self._agent.conversation_manager.apply_management(self._agent)

                return tool_result

            return caller

        def _find_normalized_tool_name(self, name: str) -> str:
            """Lookup the tool represented by name, replacing characters with underscores as necessary."""
            tool_registry = self._agent.tool_registry.registry

            if tool_registry.get(name, None):
                return name

            # If the desired name contains underscores, it might be a placeholder for characters that can't be
            # represented as python identifiers but are valid as tool names, such as dashes. In that case, find
            # all tools that can be represented with the normalized name
            if "_" in name:
                filtered_tools = [
                    tool_name for (tool_name, tool) in tool_registry.items() if tool_name.replace("-", "_") == name
                ]

                # The registry itself defends against similar names, so we can just take the first match
                if filtered_tools:
                    return filtered_tools[0]

            raise AttributeError(f"Tool '{name}' not found")

    def __init__(
        self,
        model: Union[Model, str, None] = None,
        messages: Optional[Messages] = None,
        tools: Optional[list[Union[str, dict[str, str], Any]]] = None,
        system_prompt: Optional[str] = None,
        structured_output_model: Optional[Type[BaseModel]] = None,
        callback_handler: Optional[
            Union[Callable[..., Any], _DefaultCallbackHandlerSentinel]
        ] = _DEFAULT_CALLBACK_HANDLER,
        conversation_manager: Optional[ConversationManager] = None,
        record_direct_tool_call: bool = True,
        load_tools_from_directory: bool = False,
        trace_attributes: Optional[Mapping[str, AttributeValue]] = None,
        *,
        agent_id: Optional[str] = None,
        name: Optional[str] = None,
        description: Optional[str] = None,
        state: Optional[Union[AgentState, dict]] = None,
        hooks: Optional[list[HookProvider]] = None,
        session_manager: Optional[SessionManager] = None,
        tool_executor: Optional[ToolExecutor] = None,
    ):
        """Initialize the Agent with the specified configuration.

        Args:
            model: Provider for running inference or a string representing the model-id for Bedrock to use.
                Defaults to strands.models.BedrockModel if None.
            messages: List of initial messages to pre-load into the conversation.
                Defaults to an empty list if None.
            tools: List of tools to make available to the agent.
                Can be specified as:

                - String tool names (e.g., "retrieve")
                - File paths (e.g., "/path/to/tool.py")
                - Imported Python modules (e.g., from strands_tools import current_time)
                - Dictionaries with name/path keys (e.g., {"name": "tool_name", "path": "/path/to/tool.py"})
                - Functions decorated with `@strands.tool` decorator.

                If provided, only these tools will be available. If None, all tools will be available.
            system_prompt: System prompt to guide model behavior.
                If None, the model will behave according to its default settings.
            structured_output_model: Pydantic model type(s) for structured output.
                When specified, all agent calls will attempt to return structured output of this type.
                This can be overridden on the agent invocation.
                Defaults to None (no structured output).
            callback_handler: Callback for processing events as they happen during agent execution.
                If not provided (using the default), a new PrintingCallbackHandler instance is created.
                If explicitly set to None, null_callback_handler is used.
            conversation_manager: Manager for conversation history and context window.
                Defaults to strands.agent.conversation_manager.SlidingWindowConversationManager if None.
            record_direct_tool_call: Whether to record direct tool calls in message history.
                Defaults to True.
            load_tools_from_directory: Whether to load and automatically reload tools in the `./tools/` directory.
                Defaults to False.
            trace_attributes: Custom trace attributes to apply to the agent's trace span.
            agent_id: Optional ID for the agent, useful for session management and multi-agent scenarios.
                Defaults to "default".
            name: name of the Agent
                Defaults to "Strands Agents".
            description: description of what the Agent does
                Defaults to None.
            state: stateful information for the agent. Can be either an AgentState object, or a json serializable dict.
                Defaults to an empty AgentState object.
            hooks: hooks to be added to the agent hook registry
                Defaults to None.
            session_manager: Manager for handling agent sessions including conversation history and state.
                If provided, enables session-based persistence and state management.
            tool_executor: Definition of tool execution stragety (e.g., sequential, concurrent, etc.).

        Raises:
            ValueError: If agent id contains path separators.
        """
        self.model = BedrockModel() if not model else BedrockModel(model_id=model) if isinstance(model, str) else model
        self.messages = messages if messages is not None else []
        self.system_prompt = system_prompt
        self._default_structured_output_model = structured_output_model
        self.agent_id = _identifier.validate(agent_id or _DEFAULT_AGENT_ID, _identifier.Identifier.AGENT)
        self.name = name or _DEFAULT_AGENT_NAME
        self.description = description

        # If not provided, create a new PrintingCallbackHandler instance
        # If explicitly set to None, use null_callback_handler
        # Otherwise use the passed callback_handler
        self.callback_handler: Union[Callable[..., Any], PrintingCallbackHandler]
        if isinstance(callback_handler, _DefaultCallbackHandlerSentinel):
            self.callback_handler = PrintingCallbackHandler()
        elif callback_handler is None:
            self.callback_handler = null_callback_handler
        else:
            self.callback_handler = callback_handler

        self.conversation_manager = conversation_manager if conversation_manager else SlidingWindowConversationManager()

        # Process trace attributes to ensure they're of compatible types
        self.trace_attributes: dict[str, AttributeValue] = {}
        if trace_attributes:
            for k, v in trace_attributes.items():
                if isinstance(v, (str, int, float, bool)) or (
                    isinstance(v, list) and all(isinstance(x, (str, int, float, bool)) for x in v)
                ):
                    self.trace_attributes[k] = v

        self.record_direct_tool_call = record_direct_tool_call
        self.load_tools_from_directory = load_tools_from_directory

        self.tool_registry = ToolRegistry()

        # Process tool list if provided
        if tools is not None:
            self.tool_registry.process_tools(tools)

        # Initialize tools and configuration
        self.tool_registry.initialize_tools(self.load_tools_from_directory)
        if load_tools_from_directory:
            self.tool_watcher = ToolWatcher(tool_registry=self.tool_registry)

        self.event_loop_metrics = EventLoopMetrics()

        # Initialize tracer instance (no-op if not configured)
        self.tracer = get_tracer()
        self.trace_span: Optional[trace_api.Span] = None

        # Initialize agent state management
        if state is not None:
            if isinstance(state, dict):
                self.state = AgentState(state)
            elif isinstance(state, AgentState):
                self.state = state
            else:
                raise ValueError("state must be an AgentState object or a dict")
        else:
            self.state = AgentState()

        self.tool_caller = Agent.ToolCaller(self)

        self.hooks = HookRegistry()

        self._interrupt_state = InterruptState()

        # Initialize session management functionality
        self._session_manager = session_manager
        if self._session_manager:
            self.hooks.add_hook(self._session_manager)

        self.tool_executor = tool_executor or ConcurrentToolExecutor()

        if hooks:
            for hook in hooks:
                self.hooks.add_hook(hook)
        self.hooks.invoke_callbacks(AgentInitializedEvent(agent=self))

    @property
    def tool(self) -> ToolCaller:
        """Call tool as a function.

        Returns:
            Tool caller through which user can invoke tool as a function.

        Example:
            ```
            agent = Agent(tools=[calculator])
            agent.tool.calculator(...)
            ```
        """
        return self.tool_caller

    @property
    def tool_names(self) -> list[str]:
        """Get a list of all registered tool names.

        Returns:
            Names of all tools available to this agent.
        """
        all_tools = self.tool_registry.get_all_tools_config()
        return list(all_tools.keys())

    def __call__(
<<<<<<< HEAD
        self, prompt: AgentInput = None, structured_output_model: Type[BaseModel] | None = None, **kwargs: Any
=======
        self, prompt: AgentInput = None, *, invocation_state: dict[str, Any] | None = None, **kwargs: Any
>>>>>>> 61e41da9
    ) -> AgentResult:
        """Process a natural language prompt through the agent's event loop.

        This method implements the conversational interface with multiple input patterns:
        - String input: `agent("hello!")`
        - ContentBlock list: `agent([{"text": "hello"}, {"image": {...}}])`
        - Message list: `agent([{"role": "user", "content": [{"text": "hello"}]}])`
        - No input: `agent()` - uses existing conversation history

        Args:
            prompt: User input in various formats:
                - str: Simple text input
                - list[ContentBlock]: Multi-modal content blocks
                - list[Message]: Complete messages with roles
                - None: Use existing conversation history
<<<<<<< HEAD
            structured_output_model: Pydantic model type(s) for structured output (overrides agent default).
            **kwargs: Additional parameters to pass through the event loop.
=======
            invocation_state: Additional parameters to pass through the event loop.
            **kwargs: Additional parameters to pass through the event loop.[Deprecating]
>>>>>>> 61e41da9

        Returns:
            Result object containing:

                - stop_reason: Why the event loop stopped (e.g., "end_turn", "max_tokens")
                - message: The final message from the model
                - metrics: Performance metrics from the event loop
                - state: The final state of the event loop
                - structured_output: Parsed structured output when structured_output_model was specified
        """

        def execute() -> AgentResult:
<<<<<<< HEAD
            return asyncio.run(self.invoke_async(prompt, structured_output_model, **kwargs))
=======
            return asyncio.run(self.invoke_async(prompt, invocation_state=invocation_state, **kwargs))
>>>>>>> 61e41da9

        with ThreadPoolExecutor() as executor:
            future = executor.submit(execute)
            return future.result()

    async def invoke_async(
<<<<<<< HEAD
        self, prompt: AgentInput = None, structured_output_model: Type[BaseModel] | None = None, **kwargs: Any
=======
        self, prompt: AgentInput = None, *, invocation_state: dict[str, Any] | None = None, **kwargs: Any
>>>>>>> 61e41da9
    ) -> AgentResult:
        """Process a natural language prompt through the agent's event loop.

        This method implements the conversational interface with multiple input patterns:
        - String input: Simple text input
        - ContentBlock list: Multi-modal content blocks
        - Message list: Complete messages with roles
        - No input: Use existing conversation history

        Args:
            prompt: User input in various formats:
                - str: Simple text input
                - list[ContentBlock]: Multi-modal content blocks
                - list[Message]: Complete messages with roles
                - None: Use existing conversation history
<<<<<<< HEAD
            structured_output_model: Pydantic model type(s) for structured output (overrides agent default).
            **kwargs: Additional parameters to pass through the event loop.
=======
            invocation_state: Additional parameters to pass through the event loop.
            **kwargs: Additional parameters to pass through the event loop.[Deprecating]
>>>>>>> 61e41da9

        Returns:
            Result: object containing:

                - stop_reason: Why the event loop stopped (e.g., "end_turn", "max_tokens")
                - message: The final message from the model
                - metrics: Performance metrics from the event loop
                - state: The final state of the event loop
        """
<<<<<<< HEAD
        events = self.stream_async(prompt, structured_output_model=structured_output_model, **kwargs)
=======
        events = self.stream_async(prompt, invocation_state=invocation_state, **kwargs)
>>>>>>> 61e41da9
        async for event in events:
            _ = event

        return cast(AgentResult, event["result"])

    def structured_output(self, output_model: Type[T], prompt: AgentInput = None) -> T:
        """This method allows you to get structured output from the agent.

        If you pass in a prompt, it will be used temporarily without adding it to the conversation history.
        If you don't pass in a prompt, it will use only the existing conversation history to respond.

        For smaller models, you may want to use the optional prompt to add additional instructions to explicitly
        instruct the model to output the structured data.

        Args:
            output_model: The output model (a JSON schema written as a Pydantic BaseModel)
                that the agent will use when responding.
            prompt: The prompt to use for the agent in various formats:
                - str: Simple text input
                - list[ContentBlock]: Multi-modal content blocks
                - list[Message]: Complete messages with roles
                - None: Use existing conversation history

        Raises:
            ValueError: If no conversation history or prompt is provided.
        """
        warnings.warn(
            "Agent.structured_output method is deprecated."
            " You should pass in `structured_output_model` directly into the agent invocation."
            " see: https://strandsagents.com/latest/documentation/docs/user-guide/concepts/agents/structured-output/",
            category=DeprecationWarning,
            stacklevel=2
        )
        def execute() -> T:
            return asyncio.run(self.structured_output_async(output_model, prompt))

        with ThreadPoolExecutor() as executor:
            future = executor.submit(execute)
            return future.result()

    async def structured_output_async(self, output_model: Type[T], prompt: AgentInput = None) -> T:
        """This method allows you to get structured output from the agent.

        If you pass in a prompt, it will be used temporarily without adding it to the conversation history.
        If you don't pass in a prompt, it will use only the existing conversation history to respond.

        For smaller models, you may want to use the optional prompt to add additional instructions to explicitly
        instruct the model to output the structured data.

        Args:
            output_model: The output model (a JSON schema written as a Pydantic BaseModel)
                that the agent will use when responding.
            prompt: The prompt to use for the agent (will not be added to conversation history).

        Raises:
            ValueError: If no conversation history or prompt is provided.
        """
<<<<<<< HEAD
        warnings.warn(
            "Agent.structured_output_async method is deprecated."
            " You should pass in `structured_output_model` directly into the agent invocation."
            " see: https://strandsagents.com/latest/documentation/docs/user-guide/concepts/agents/structured-output/",
            category=DeprecationWarning,
            stacklevel=2
        )
=======
        if self._interrupt_state.activated:
            raise RuntimeError("cannot call structured output during interrupt")

>>>>>>> 61e41da9
        self.hooks.invoke_callbacks(BeforeInvocationEvent(agent=self))
        with self.tracer.tracer.start_as_current_span(
            "execute_structured_output", kind=trace_api.SpanKind.CLIENT
        ) as structured_output_span:
            try:
                if not self.messages and not prompt:
                    raise ValueError("No conversation history or prompt provided")

                temp_messages: Messages = self.messages + self._convert_prompt_to_messages(prompt)

                structured_output_span.set_attributes(
                    {
                        "gen_ai.system": "strands-agents",
                        "gen_ai.agent.name": self.name,
                        "gen_ai.agent.id": self.agent_id,
                        "gen_ai.operation.name": "execute_structured_output",
                    }
                )
                if self.system_prompt:
                    structured_output_span.add_event(
                        "gen_ai.system.message",
                        attributes={"role": "system", "content": serialize([{"text": self.system_prompt}])},
                    )
                for message in temp_messages:
                    structured_output_span.add_event(
                        f"gen_ai.{message['role']}.message",
                        attributes={"role": message["role"], "content": serialize(message["content"])},
                    )
                events = self.model.structured_output(output_model, temp_messages, system_prompt=self.system_prompt)
                async for event in events:
                    if isinstance(event, TypedEvent):
                        event.prepare(invocation_state={})
                        if event.is_callback_event:
                            self.callback_handler(**event.as_dict())

                structured_output_span.add_event(
                    "gen_ai.choice", attributes={"message": serialize(event["output"].model_dump())}
                )
                return event["output"]

            finally:
                self.hooks.invoke_callbacks(AfterInvocationEvent(agent=self))

    async def stream_async(
<<<<<<< HEAD
        self,
        prompt: AgentInput = None,
        structured_output_model: Type[BaseModel] | None = None,
        **kwargs: Any,
=======
        self, prompt: AgentInput = None, *, invocation_state: dict[str, Any] | None = None, **kwargs: Any
>>>>>>> 61e41da9
    ) -> AsyncIterator[Any]:
        """Process a natural language prompt and yield events as an async iterator.

        This method provides an asynchronous interface for streaming agent events with multiple input patterns:
        - String input: Simple text input
        - ContentBlock list: Multi-modal content blocks
        - Message list: Complete messages with roles
        - No input: Use existing conversation history

        Args:
            prompt: User input in various formats:
                - str: Simple text input
                - list[ContentBlock]: Multi-modal content blocks
                - list[Message]: Complete messages with roles
                - None: Use existing conversation history
<<<<<<< HEAD
            structured_output_model: Pydantic model type(s) for structured output (overrides agent default).
            **kwargs: Additional parameters to pass to the event loop.
=======
            invocation_state: Additional parameters to pass through the event loop.
            **kwargs: Additional parameters to pass to the event loop.[Deprecating]
>>>>>>> 61e41da9

        Yields:
            An async iterator that yields events. Each event is a dictionary containing
               information about the current state of processing, such as:

                - data: Text content being generated
                - complete: Whether this is the final chunk
                - current_tool_use: Information about tools being executed
                - And other event data provided by the callback handler

        Raises:
            Exception: Any exceptions from the agent invocation will be propagated to the caller.

        Example:
            ```python
            async for event in agent.stream_async("Analyze this data"):
                if "data" in event:
                    yield event["data"]
            ```
        """
        self._resume_interrupt(prompt)

        merged_state = {}
        if kwargs:
            warnings.warn("`**kwargs` parameter is deprecating, use `invocation_state` instead.", stacklevel=2)
            merged_state.update(kwargs)
            if invocation_state is not None:
                merged_state["invocation_state"] = invocation_state
        else:
            if invocation_state is not None:
                merged_state = invocation_state

        callback_handler = self.callback_handler
        if kwargs:
            callback_handler = kwargs.get("callback_handler", self.callback_handler)

        # Process input and get message to add (if any)
        messages = self._convert_prompt_to_messages(prompt)

        self.trace_span = self._start_agent_trace_span(messages)

        with trace_api.use_span(self.trace_span):
            try:
<<<<<<< HEAD
                events = self._run_loop(messages, kwargs, structured_output_model)
=======
                events = self._run_loop(messages, invocation_state=merged_state)
>>>>>>> 61e41da9

                async for event in events:
                    event.prepare(invocation_state=merged_state)

                    if event.is_callback_event:
                        as_dict = event.as_dict()
                        callback_handler(**as_dict)
                        yield as_dict

                result = AgentResult(*event["stop"])
                callback_handler(result=result)
                yield AgentResultEvent(result=result).as_dict()

                self._end_agent_trace_span(response=result)

            except Exception as e:
                self._end_agent_trace_span(error=e)
                raise

<<<<<<< HEAD
    async def _run_loop(
        self,
        messages: Messages,
        invocation_state: dict[str, Any],
        structured_output_model: Type[BaseModel] | None = None,
    ) -> AsyncGenerator[TypedEvent, None]:
=======
    def _resume_interrupt(self, prompt: AgentInput) -> None:
        """Configure the interrupt state if resuming from an interrupt event.

        Args:
            prompt: User responses if resuming from interrupt.

        Raises:
            TypeError: If in interrupt state but user did not provide responses.
        """
        if not self._interrupt_state.activated:
            return

        if not isinstance(prompt, list):
            raise TypeError(f"prompt_type={type(prompt)} | must resume from interrupt with list of interruptResponse's")

        invalid_types = [
            content_type for content in prompt for content_type in content if content_type != "interruptResponse"
        ]
        if invalid_types:
            raise TypeError(
                f"content_types=<{invalid_types}> | must resume from interrupt with list of interruptResponse's"
            )

        for content in cast(list[InterruptResponseContent], prompt):
            interrupt_id = content["interruptResponse"]["interruptId"]
            interrupt_response = content["interruptResponse"]["response"]

            if interrupt_id not in self._interrupt_state.interrupts:
                raise KeyError(f"interrupt_id=<{interrupt_id}> | no interrupt found")

            self._interrupt_state.interrupts[interrupt_id].response = interrupt_response

    async def _run_loop(self, messages: Messages, invocation_state: dict[str, Any]) -> AsyncGenerator[TypedEvent, None]:
>>>>>>> 61e41da9
        """Execute the agent's event loop with the given message and parameters.

        Args:
            messages: The input messages to add to the conversation.
            invocation_state: Additional parameters to pass to the event loop.
            structured_output_model: Optional Pydantic model type for structured output.

        Yields:
            Events from the event loop cycle.
        """
        self.hooks.invoke_callbacks(BeforeInvocationEvent(agent=self))

        try:
            yield InitEventLoopEvent()

            for message in messages:
                self._append_message(message)

            structured_output_context = StructuredOutputContext(
                structured_output_model or self._default_structured_output_model
            )

            # Execute the event loop cycle with retry logic for context limits
            events = self._execute_event_loop_cycle(invocation_state, structured_output_context)
            async for event in events:
                # Signal from the model provider that the message sent by the user should be redacted,
                # likely due to a guardrail.
                if (
                    isinstance(event, ModelStreamChunkEvent)
                    and event.chunk
                    and event.chunk.get("redactContent")
                    and event.chunk["redactContent"].get("redactUserContentMessage")
                ):
                    self.messages[-1]["content"] = [
                        {"text": str(event.chunk["redactContent"]["redactUserContentMessage"])}
                    ]
                    if self._session_manager:
                        self._session_manager.redact_latest_message(self.messages[-1], self)
                yield event

        finally:
            self.conversation_manager.apply_management(self)
            self.hooks.invoke_callbacks(AfterInvocationEvent(agent=self))

    async def _execute_event_loop_cycle(
        self, invocation_state: dict[str, Any], structured_output_context: StructuredOutputContext | None = None
    ) -> AsyncGenerator[TypedEvent, None]:
        """Execute the event loop cycle with retry logic for context window limits.

        This internal method handles the execution of the event loop cycle and implements
        retry logic for handling context window overflow exceptions by reducing the
        conversation context and retrying.

        Args:
            invocation_state: Additional parameters to pass to the event loop.
            structured_output_context: Optional structured output context for this invocation.

        Yields:
            Events of the loop cycle.
        """
        # Add `Agent` to invocation_state to keep backwards-compatibility
        invocation_state["agent"] = self

        if structured_output_context:
            structured_output_context.register_tool(self.tool_registry)

        try:
            events = event_loop_cycle(
                agent=self,
                invocation_state=invocation_state,
                structured_output_context=structured_output_context,
            )
            async for event in events:
                yield event

        except ContextWindowOverflowException as e:
            # Try reducing the context size and retrying
            self.conversation_manager.reduce_context(self, e=e)

            # Sync agent after reduce_context to keep conversation_manager_state up to date in the session
            if self._session_manager:
                self._session_manager.sync_agent(self)

            events = self._execute_event_loop_cycle(invocation_state, structured_output_context)
            async for event in events:
                yield event

        finally:
            if structured_output_context:
                structured_output_context.cleanup(self.tool_registry)

    def _convert_prompt_to_messages(self, prompt: AgentInput) -> Messages:
        if self._interrupt_state.activated:
            return []

        messages: Messages | None = None
        if prompt is not None:
            if isinstance(prompt, str):
                # String input - convert to user message
                messages = [{"role": "user", "content": [{"text": prompt}]}]
            elif isinstance(prompt, list):
                if len(prompt) == 0:
                    # Empty list
                    messages = []
                # Check if all item in input list are dictionaries
                elif all(isinstance(item, dict) for item in prompt):
                    # Check if all items are messages
                    if all(all(key in item for key in Message.__annotations__.keys()) for item in prompt):
                        # Messages input - add all messages to conversation
                        messages = cast(Messages, prompt)

                    # Check if all items are content blocks
                    elif all(any(key in ContentBlock.__annotations__.keys() for key in item) for item in prompt):
                        # Treat as List[ContentBlock] input - convert to user message
                        # This allows invalid structures to be passed through to the model
                        messages = [{"role": "user", "content": cast(list[ContentBlock], prompt)}]
        else:
            messages = []
        if messages is None:
            raise ValueError("Input prompt must be of type: `str | list[Contentblock] | Messages | None`.")
        return messages

    def _record_tool_execution(
        self,
        tool: ToolUse,
        tool_result: ToolResult,
        user_message_override: Optional[str],
    ) -> None:
        """Record a tool execution in the message history.

        Creates a sequence of messages that represent the tool execution:

        1. A user message describing the tool call
        2. An assistant message with the tool use
        3. A user message with the tool result
        4. An assistant message acknowledging the tool call

        Args:
            tool: The tool call information.
            tool_result: The result returned by the tool.
            user_message_override: Optional custom message to include.
        """
        # Filter tool input parameters to only include those defined in tool spec
        filtered_input = self._filter_tool_parameters_for_recording(tool["name"], tool["input"])

        # Create user message describing the tool call
        input_parameters = json.dumps(filtered_input, default=lambda o: f"<<non-serializable: {type(o).__qualname__}>>")

        user_msg_content: list[ContentBlock] = [
            {"text": (f"agent.tool.{tool['name']} direct tool call.\nInput parameters: {input_parameters}\n")}
        ]

        # Add override message if provided
        if user_message_override:
            user_msg_content.insert(0, {"text": f"{user_message_override}\n"})

        # Create filtered tool use for message history
        filtered_tool: ToolUse = {
            "toolUseId": tool["toolUseId"],
            "name": tool["name"],
            "input": filtered_input,
        }

        # Create the message sequence
        user_msg: Message = {
            "role": "user",
            "content": user_msg_content,
        }
        tool_use_msg: Message = {
            "role": "assistant",
            "content": [{"toolUse": filtered_tool}],
        }
        tool_result_msg: Message = {
            "role": "user",
            "content": [{"toolResult": tool_result}],
        }
        assistant_msg: Message = {
            "role": "assistant",
            "content": [{"text": f"agent.tool.{tool['name']} was called."}],
        }

        # Add to message history
        self._append_message(user_msg)
        self._append_message(tool_use_msg)
        self._append_message(tool_result_msg)
        self._append_message(assistant_msg)

    def _start_agent_trace_span(self, messages: Messages) -> trace_api.Span:
        """Starts a trace span for the agent.

        Args:
            messages: The input messages.
        """
        model_id = self.model.config.get("model_id") if hasattr(self.model, "config") else None
        return self.tracer.start_agent_span(
            messages=messages,
            agent_name=self.name,
            model_id=model_id,
            tools=self.tool_names,
            system_prompt=self.system_prompt,
            custom_trace_attributes=self.trace_attributes,
        )

    def _end_agent_trace_span(
        self,
        response: Optional[AgentResult] = None,
        error: Optional[Exception] = None,
    ) -> None:
        """Ends a trace span for the agent.

        Args:
            span: The span to end.
            response: Response to record as a trace attribute.
            error: Error to record as a trace attribute.
        """
        if self.trace_span:
            trace_attributes: dict[str, Any] = {
                "span": self.trace_span,
            }

            if response:
                trace_attributes["response"] = response
            if error:
                trace_attributes["error"] = error

            self.tracer.end_agent_span(**trace_attributes)

    def _filter_tool_parameters_for_recording(self, tool_name: str, input_params: dict[str, Any]) -> dict[str, Any]:
        """Filter input parameters to only include those defined in the tool specification.

        Args:
            tool_name: Name of the tool to get specification for
            input_params: Original input parameters

        Returns:
            Filtered parameters containing only those defined in tool spec
        """
        all_tools_config = self.tool_registry.get_all_tools_config()
        tool_spec = all_tools_config.get(tool_name)

        if not tool_spec or "inputSchema" not in tool_spec:
            return input_params.copy()

        properties = tool_spec["inputSchema"]["json"]["properties"]
        return {k: v for k, v in input_params.items() if k in properties}

    def _append_message(self, message: Message) -> None:
        """Appends a message to the agent's list of messages and invokes the callbacks for the MessageCreatedEvent."""
        self.messages.append(message)
        self.hooks.invoke_callbacks(MessageAddedEvent(agent=self, message=message))<|MERGE_RESOLUTION|>--- conflicted
+++ resolved
@@ -390,11 +390,9 @@
         return list(all_tools.keys())
 
     def __call__(
-<<<<<<< HEAD
-        self, prompt: AgentInput = None, structured_output_model: Type[BaseModel] | None = None, **kwargs: Any
-=======
-        self, prompt: AgentInput = None, *, invocation_state: dict[str, Any] | None = None, **kwargs: Any
->>>>>>> 61e41da9
+        
+        self, prompt: AgentInput = None, *, invocation_state: dict[str, Any] | None = None, structured_output_model: Type[BaseModel] | None = None, **kwargs: Any
+    
     ) -> AgentResult:
         """Process a natural language prompt through the agent's event loop.
 
@@ -410,13 +408,9 @@
                 - list[ContentBlock]: Multi-modal content blocks
                 - list[Message]: Complete messages with roles
                 - None: Use existing conversation history
-<<<<<<< HEAD
+            invocation_state: Additional parameters to pass through the event loop.
             structured_output_model: Pydantic model type(s) for structured output (overrides agent default).
-            **kwargs: Additional parameters to pass through the event loop.
-=======
-            invocation_state: Additional parameters to pass through the event loop.
             **kwargs: Additional parameters to pass through the event loop.[Deprecating]
->>>>>>> 61e41da9
 
         Returns:
             Result object containing:
@@ -429,22 +423,16 @@
         """
 
         def execute() -> AgentResult:
-<<<<<<< HEAD
-            return asyncio.run(self.invoke_async(prompt, structured_output_model, **kwargs))
-=======
-            return asyncio.run(self.invoke_async(prompt, invocation_state=invocation_state, **kwargs))
->>>>>>> 61e41da9
+            return asyncio.run(self.invoke_async(prompt, invocation_state=invocation_state, structured_output_model=structured_output_model, **kwargs))
 
         with ThreadPoolExecutor() as executor:
             future = executor.submit(execute)
             return future.result()
 
     async def invoke_async(
-<<<<<<< HEAD
-        self, prompt: AgentInput = None, structured_output_model: Type[BaseModel] | None = None, **kwargs: Any
-=======
-        self, prompt: AgentInput = None, *, invocation_state: dict[str, Any] | None = None, **kwargs: Any
->>>>>>> 61e41da9
+        
+        self, prompt: AgentInput = None, *, invocation_state: dict[str, Any] | None = None, structured_output_model: Type[BaseModel] | None = None, **kwargs: Any
+    
     ) -> AgentResult:
         """Process a natural language prompt through the agent's event loop.
 
@@ -460,13 +448,9 @@
                 - list[ContentBlock]: Multi-modal content blocks
                 - list[Message]: Complete messages with roles
                 - None: Use existing conversation history
-<<<<<<< HEAD
+            invocation_state: Additional parameters to pass through the event loop.
             structured_output_model: Pydantic model type(s) for structured output (overrides agent default).
-            **kwargs: Additional parameters to pass through the event loop.
-=======
-            invocation_state: Additional parameters to pass through the event loop.
             **kwargs: Additional parameters to pass through the event loop.[Deprecating]
->>>>>>> 61e41da9
 
         Returns:
             Result: object containing:
@@ -476,11 +460,7 @@
                 - metrics: Performance metrics from the event loop
                 - state: The final state of the event loop
         """
-<<<<<<< HEAD
-        events = self.stream_async(prompt, structured_output_model=structured_output_model, **kwargs)
-=======
-        events = self.stream_async(prompt, invocation_state=invocation_state, **kwargs)
->>>>>>> 61e41da9
+        events = self.stream_async(prompt, invocation_state=invocation_state, structured_output_model=structured_output_model, **kwargs)
         async for event in events:
             _ = event
 
@@ -538,7 +518,9 @@
         Raises:
             ValueError: If no conversation history or prompt is provided.
         """
-<<<<<<< HEAD
+        if self._interrupt_state.activated:
+            raise RuntimeError("cannot call structured output during interrupt")
+
         warnings.warn(
             "Agent.structured_output_async method is deprecated."
             " You should pass in `structured_output_model` directly into the agent invocation."
@@ -546,11 +528,6 @@
             category=DeprecationWarning,
             stacklevel=2
         )
-=======
-        if self._interrupt_state.activated:
-            raise RuntimeError("cannot call structured output during interrupt")
-
->>>>>>> 61e41da9
         self.hooks.invoke_callbacks(BeforeInvocationEvent(agent=self))
         with self.tracer.tracer.start_as_current_span(
             "execute_structured_output", kind=trace_api.SpanKind.CLIENT
@@ -595,14 +572,7 @@
                 self.hooks.invoke_callbacks(AfterInvocationEvent(agent=self))
 
     async def stream_async(
-<<<<<<< HEAD
-        self,
-        prompt: AgentInput = None,
-        structured_output_model: Type[BaseModel] | None = None,
-        **kwargs: Any,
-=======
-        self, prompt: AgentInput = None, *, invocation_state: dict[str, Any] | None = None, **kwargs: Any
->>>>>>> 61e41da9
+        self, prompt: AgentInput = None, *, invocation_state: dict[str, Any] | None = None, structured_output_model: Type[BaseModel] | None = None, **kwargs: Any
     ) -> AsyncIterator[Any]:
         """Process a natural language prompt and yield events as an async iterator.
 
@@ -618,13 +588,9 @@
                 - list[ContentBlock]: Multi-modal content blocks
                 - list[Message]: Complete messages with roles
                 - None: Use existing conversation history
-<<<<<<< HEAD
+            invocation_state: Additional parameters to pass through the event loop.
             structured_output_model: Pydantic model type(s) for structured output (overrides agent default).
-            **kwargs: Additional parameters to pass to the event loop.
-=======
-            invocation_state: Additional parameters to pass through the event loop.
             **kwargs: Additional parameters to pass to the event loop.[Deprecating]
->>>>>>> 61e41da9
 
         Yields:
             An async iterator that yields events. Each event is a dictionary containing
@@ -668,11 +634,7 @@
 
         with trace_api.use_span(self.trace_span):
             try:
-<<<<<<< HEAD
-                events = self._run_loop(messages, kwargs, structured_output_model)
-=======
-                events = self._run_loop(messages, invocation_state=merged_state)
->>>>>>> 61e41da9
+                events = self._run_loop(messages, merged_state, structured_output_model)
 
                 async for event in events:
                     event.prepare(invocation_state=merged_state)
@@ -692,14 +654,6 @@
                 self._end_agent_trace_span(error=e)
                 raise
 
-<<<<<<< HEAD
-    async def _run_loop(
-        self,
-        messages: Messages,
-        invocation_state: dict[str, Any],
-        structured_output_model: Type[BaseModel] | None = None,
-    ) -> AsyncGenerator[TypedEvent, None]:
-=======
     def _resume_interrupt(self, prompt: AgentInput) -> None:
         """Configure the interrupt state if resuming from an interrupt event.
 
@@ -732,8 +686,12 @@
 
             self._interrupt_state.interrupts[interrupt_id].response = interrupt_response
 
-    async def _run_loop(self, messages: Messages, invocation_state: dict[str, Any]) -> AsyncGenerator[TypedEvent, None]:
->>>>>>> 61e41da9
+    async def _run_loop(
+        self,
+        messages: Messages,
+        invocation_state: dict[str, Any],
+        structured_output_model: Type[BaseModel] | None = None,
+    ) -> AsyncGenerator[TypedEvent, None]:
         """Execute the agent's event loop with the given message and parameters.
 
         Args:
