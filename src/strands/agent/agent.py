--- conflicted
+++ resolved
@@ -129,18 +129,7 @@
                 }
 
                 # Execute the tool
-<<<<<<< HEAD
-                events = self._agent.tool_handler.process(
-                    tool_use,
-                    model=self._agent.model,
-                    system_prompt=self._agent.system_prompt,
-                    messages=self._agent.messages,
-                    tool_config=self._agent.tool_config,
-                    kwargs=kwargs,
-                )
-=======
-                events = run_tool(agent=self._agent, tool=tool_use, kwargs=kwargs)
->>>>>>> 460adc9e
+                events = run_tool(self._agent, tool_use, kwargs)
 
                 try:
                     while True:
