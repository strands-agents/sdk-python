"""Agent Interface.

This module implements the core Agent class that serves as the primary entry point for interacting with foundation
models and tools in the SDK.

The Agent interface supports two complementary interaction patterns:

1. Natural language for conversation: `agent("Analyze this data")`
2. Method-style for direct tool access: `agent.tool.tool_name(param1="value")`
"""

import json
import logging
import random
import warnings
from typing import (
    TYPE_CHECKING,
    Any,
    AsyncGenerator,
    AsyncIterator,
    Callable,
    Mapping,
    Optional,
    Type,
    TypeVar,
    Union,
    cast,
)

from opentelemetry import trace as trace_api
from pydantic import BaseModel

from .. import _identifier
from .._async import run_async
from ..event_loop.event_loop import event_loop_cycle
from ..tools._tool_helpers import generate_missing_tool_result_content

if TYPE_CHECKING:
    from ..experimental.tools import ToolProvider
from ..handlers.callback_handler import PrintingCallbackHandler, null_callback_handler
from ..hooks import (
    AfterInvocationEvent,
    AgentInitializedEvent,
    BeforeInvocationEvent,
    HookProvider,
    HookRegistry,
    MessageAddedEvent,
)
from ..models.bedrock import BedrockModel
from ..models.model import Model
from ..session.session_manager import SessionManager
from ..telemetry.metrics import EventLoopMetrics
from ..telemetry.tracer import get_tracer, serialize
from ..tools.executors import ConcurrentToolExecutor
from ..tools.executors._executor import ToolExecutor
from ..tools.registry import ToolRegistry
from ..tools.structured_output._structured_output_context import StructuredOutputContext
from ..tools.watcher import ToolWatcher
from ..types._events import AgentResultEvent, InitEventLoopEvent, ModelStreamChunkEvent, ToolInterruptEvent, TypedEvent
from ..types.agent import AgentInput
from ..types.content import ContentBlock, Message, Messages, SystemContentBlock
from ..types.exceptions import ContextWindowOverflowException
from ..types.interrupt import InterruptResponseContent
from ..types.tools import ToolResult, ToolUse
from ..types.traces import AttributeValue
from .agent_result import AgentResult
from .conversation_manager import (
    ConversationManager,
    SlidingWindowConversationManager,
)
from .interrupt import InterruptState
from .state import AgentState

logger = logging.getLogger(__name__)

# TypeVar for generic structured output
T = TypeVar("T", bound=BaseModel)


# Sentinel class and object to distinguish between explicit None and default parameter value
class _DefaultCallbackHandlerSentinel:
    """Sentinel class to distinguish between explicit None and default parameter value."""

    pass


_DEFAULT_CALLBACK_HANDLER = _DefaultCallbackHandlerSentinel()
_DEFAULT_AGENT_NAME = "Strands Agents"
_DEFAULT_AGENT_ID = "default"


class Agent:
    """Core Agent interface.

    An agent orchestrates the following workflow:

    1. Receives user input
    2. Processes the input using a language model
    3. Decides whether to use tools to gather information or perform actions
    4. Executes those tools and receives results
    5. Continues reasoning with the new information
    6. Produces a final response
    """

    class ToolCaller:
        """Call tool as a function."""

        def __init__(self, agent: "Agent") -> None:
            """Initialize instance.

            Args:
                agent: Agent reference that will accept tool results.
            """
            # WARNING: Do not add any other member variables or methods as this could result in a name conflict with
            #          agent tools and thus break their execution.
            self._agent = agent

        def __getattr__(self, name: str) -> Callable[..., Any]:
            """Call tool as a function.

            This method enables the method-style interface (e.g., `agent.tool.tool_name(param="value")`).
            It matches underscore-separated names to hyphenated tool names (e.g., 'some_thing' matches 'some-thing').

            Args:
                name: The name of the attribute (tool) being accessed.

            Returns:
                A function that when called will execute the named tool.

            Raises:
                AttributeError: If no tool with the given name exists or if multiple tools match the given name.
            """

            def caller(
                user_message_override: Optional[str] = None,
                record_direct_tool_call: Optional[bool] = None,
                **kwargs: Any,
            ) -> Any:
                """Call a tool directly by name.

                Args:
                    user_message_override: Optional custom message to record instead of default
                    record_direct_tool_call: Whether to record direct tool calls in message history. Overrides class
                        attribute if provided.
                    **kwargs: Keyword arguments to pass to the tool.

                Returns:
                    The result returned by the tool.

                Raises:
                    AttributeError: If the tool doesn't exist.
                """
                if self._agent._interrupt_state.activated:
                    raise RuntimeError("cannot directly call tool during interrupt")

                normalized_name = self._find_normalized_tool_name(name)

                # Create unique tool ID and set up the tool request
                tool_id = f"tooluse_{name}_{random.randint(100000000, 999999999)}"
                tool_use: ToolUse = {
                    "toolUseId": tool_id,
                    "name": normalized_name,
                    "input": kwargs.copy(),
                }
                tool_results: list[ToolResult] = []
                invocation_state = kwargs

                async def acall() -> ToolResult:
                    async for event in ToolExecutor._stream(self._agent, tool_use, tool_results, invocation_state):
                        if isinstance(event, ToolInterruptEvent):
                            self._agent._interrupt_state.deactivate()
                            raise RuntimeError("cannot raise interrupt in direct tool call")

                    tool_result = tool_results[0]

                    should_record_direct_tool_call = (
                        record_direct_tool_call
                        if record_direct_tool_call is not None
                        else self._agent.record_direct_tool_call
                    )
                    if should_record_direct_tool_call:
                        await self._agent._record_tool_execution(tool_use, tool_result, user_message_override)

                    return tool_result

                tool_result = run_async(acall)
                self._agent.conversation_manager.apply_management(self._agent)
                return tool_result

            return caller

        def _find_normalized_tool_name(self, name: str) -> str:
            """Lookup the tool represented by name, replacing characters with underscores as necessary."""
            tool_registry = self._agent.tool_registry.registry

            if tool_registry.get(name, None):
                return name

            # If the desired name contains underscores, it might be a placeholder for characters that can't be
            # represented as python identifiers but are valid as tool names, such as dashes. In that case, find
            # all tools that can be represented with the normalized name
            if "_" in name:
                filtered_tools = [
                    tool_name for (tool_name, tool) in tool_registry.items() if tool_name.replace("-", "_") == name
                ]

                # The registry itself defends against similar names, so we can just take the first match
                if filtered_tools:
                    return filtered_tools[0]

            raise AttributeError(f"Tool '{name}' not found")

    def __init__(
        self,
        model: Union[Model, str, None] = None,
        messages: Optional[Messages] = None,
        tools: Optional[list[Union[str, dict[str, str], "ToolProvider", Any]]] = None,
        system_prompt: Optional[str | list[SystemContentBlock]] = None,
        structured_output_model: Optional[Type[BaseModel]] = None,
        callback_handler: Optional[
            Union[Callable[..., Any], _DefaultCallbackHandlerSentinel]
        ] = _DEFAULT_CALLBACK_HANDLER,
        conversation_manager: Optional[ConversationManager] = None,
        record_direct_tool_call: bool = True,
        load_tools_from_directory: bool = False,
        trace_attributes: Optional[Mapping[str, AttributeValue]] = None,
        *,
        agent_id: Optional[str] = None,
        name: Optional[str] = None,
        description: Optional[str] = None,
        state: Optional[Union[AgentState, dict]] = None,
        hooks: Optional[list[HookProvider]] = None,
        session_manager: Optional[SessionManager] = None,
        tool_executor: Optional[ToolExecutor] = None,
    ):
        """Initialize the Agent with the specified configuration.

        Args:
            model: Provider for running inference or a string representing the model-id for Bedrock to use.
                Defaults to strands.models.BedrockModel if None.
            messages: List of initial messages to pre-load into the conversation.
                Defaults to an empty list if None.
            tools: List of tools to make available to the agent.
                Can be specified as:

                - String tool names (e.g., "retrieve")
                - File paths (e.g., "/path/to/tool.py")
                - Imported Python modules (e.g., from strands_tools import current_time)
                - Dictionaries with name/path keys (e.g., {"name": "tool_name", "path": "/path/to/tool.py"})
                - ToolProvider instances for managed tool collections
                - Functions decorated with `@strands.tool` decorator.

                If provided, only these tools will be available. If None, all tools will be available.
            system_prompt: System prompt to guide model behavior.
                Can be a string or a list of SystemContentBlock objects for advanced features like caching.
                If None, the model will behave according to its default settings.
            structured_output_model: Pydantic model type(s) for structured output.
                When specified, all agent calls will attempt to return structured output of this type.
                This can be overridden on the agent invocation.
                Defaults to None (no structured output).
            callback_handler: Callback for processing events as they happen during agent execution.
                If not provided (using the default), a new PrintingCallbackHandler instance is created.
                If explicitly set to None, null_callback_handler is used.
            conversation_manager: Manager for conversation history and context window.
                Defaults to strands.agent.conversation_manager.SlidingWindowConversationManager if None.
            record_direct_tool_call: Whether to record direct tool calls in message history.
                Defaults to True.
            load_tools_from_directory: Whether to load and automatically reload tools in the `./tools/` directory.
                Defaults to False.
            trace_attributes: Custom trace attributes to apply to the agent's trace span.
            agent_id: Optional ID for the agent, useful for session management and multi-agent scenarios.
                Defaults to "default".
            name: name of the Agent
                Defaults to "Strands Agents".
            description: description of what the Agent does
                Defaults to None.
            state: stateful information for the agent. Can be either an AgentState object, or a json serializable dict.
                Defaults to an empty AgentState object.
            hooks: hooks to be added to the agent hook registry
                Defaults to None.
            session_manager: Manager for handling agent sessions including conversation history and state.
                If provided, enables session-based persistence and state management.
            tool_executor: Definition of tool execution strategy (e.g., sequential, concurrent, etc.).

        Raises:
            ValueError: If agent id contains path separators.
        """
        self.model = BedrockModel() if not model else BedrockModel(model_id=model) if isinstance(model, str) else model
        self.messages = messages if messages is not None else []
        # initializing self.system_prompt for backwards compatibility
        self.system_prompt, self._system_prompt_content = self._initialize_system_prompt(system_prompt)
        self._default_structured_output_model = structured_output_model
        self.agent_id = _identifier.validate(agent_id or _DEFAULT_AGENT_ID, _identifier.Identifier.AGENT)
        self.name = name or _DEFAULT_AGENT_NAME
        self.description = description

        # If not provided, create a new PrintingCallbackHandler instance
        # If explicitly set to None, use null_callback_handler
        # Otherwise use the passed callback_handler
        self.callback_handler: Union[Callable[..., Any], PrintingCallbackHandler]
        if isinstance(callback_handler, _DefaultCallbackHandlerSentinel):
            self.callback_handler = PrintingCallbackHandler()
        elif callback_handler is None:
            self.callback_handler = null_callback_handler
        else:
            self.callback_handler = callback_handler

        self.conversation_manager = conversation_manager if conversation_manager else SlidingWindowConversationManager()

        # Process trace attributes to ensure they're of compatible types
        self.trace_attributes: dict[str, AttributeValue] = {}
        if trace_attributes:
            for k, v in trace_attributes.items():
                if isinstance(v, (str, int, float, bool)) or (
                    isinstance(v, list) and all(isinstance(x, (str, int, float, bool)) for x in v)
                ):
                    self.trace_attributes[k] = v

        self.record_direct_tool_call = record_direct_tool_call
        self.load_tools_from_directory = load_tools_from_directory

        self.tool_registry = ToolRegistry()

        # Process tool list if provided
        if tools is not None:
            self.tool_registry.process_tools(tools)

        # Initialize tools and configuration
        self.tool_registry.initialize_tools(self.load_tools_from_directory)
        if load_tools_from_directory:
            self.tool_watcher = ToolWatcher(tool_registry=self.tool_registry)

        self.event_loop_metrics = EventLoopMetrics()

        # Initialize tracer instance (no-op if not configured)
        self.tracer = get_tracer()
        self.trace_span: Optional[trace_api.Span] = None

        # Initialize agent state management
        if state is not None:
            if isinstance(state, dict):
                self.state = AgentState(state)
            elif isinstance(state, AgentState):
                self.state = state
            else:
                raise ValueError("state must be an AgentState object or a dict")
        else:
            self.state = AgentState()

        self.tool_caller = Agent.ToolCaller(self)

        self.hooks = HookRegistry()

        self._interrupt_state = InterruptState()

        # Initialize session management functionality
        self._session_manager = session_manager
        if self._session_manager:
            self.hooks.add_hook(self._session_manager)

        self.tool_executor = tool_executor or ConcurrentToolExecutor()

        if hooks:
            for hook in hooks:
                self.hooks.add_hook(hook)

        run_async(lambda: self.hooks.invoke_callbacks_async(AgentInitializedEvent(agent=self)))

    @property
    def tool(self) -> ToolCaller:
        """Call tool as a function.

        Returns:
            Tool caller through which user can invoke tool as a function.

        Example:
            ```
            agent = Agent(tools=[calculator])
            agent.tool.calculator(...)
            ```
        """
        return self.tool_caller

    @property
    def tool_names(self) -> list[str]:
        """Get a list of all registered tool names.

        Returns:
            Names of all tools available to this agent.
        """
        all_tools = self.tool_registry.get_all_tools_config()
        return list(all_tools.keys())

    def __call__(
        self,
        prompt: AgentInput = None,
        *,
        invocation_state: dict[str, Any] | None = None,
        structured_output_model: Type[BaseModel] | None = None,
        **kwargs: Any,
    ) -> AgentResult:
        """Process a natural language prompt through the agent's event loop.

        This method implements the conversational interface with multiple input patterns:
        - String input: `agent("hello!")`
        - ContentBlock list: `agent([{"text": "hello"}, {"image": {...}}])`
        - Message list: `agent([{"role": "user", "content": [{"text": "hello"}]}])`
        - No input: `agent()` - uses existing conversation history

        Args:
            prompt: User input in various formats:
                - str: Simple text input
                - list[ContentBlock]: Multi-modal content blocks
                - list[Message]: Complete messages with roles
                - None: Use existing conversation history
            invocation_state: Additional parameters to pass through the event loop.
            structured_output_model: Pydantic model type(s) for structured output (overrides agent default).
            **kwargs: Additional parameters to pass through the event loop.[Deprecating]

        Returns:
            Result object containing:

                - stop_reason: Why the event loop stopped (e.g., "end_turn", "max_tokens")
                - message: The final message from the model
                - metrics: Performance metrics from the event loop
                - state: The final state of the event loop
                - structured_output: Parsed structured output when structured_output_model was specified
        """
        return run_async(
            lambda: self.invoke_async(
                prompt, invocation_state=invocation_state, structured_output_model=structured_output_model, **kwargs
            )
        )

    async def invoke_async(
        self,
        prompt: AgentInput = None,
        *,
        invocation_state: dict[str, Any] | None = None,
        structured_output_model: Type[BaseModel] | None = None,
        **kwargs: Any,
    ) -> AgentResult:
        """Process a natural language prompt through the agent's event loop.

        This method implements the conversational interface with multiple input patterns:
        - String input: Simple text input
        - ContentBlock list: Multi-modal content blocks
        - Message list: Complete messages with roles
        - No input: Use existing conversation history

        Args:
            prompt: User input in various formats:
                - str: Simple text input
                - list[ContentBlock]: Multi-modal content blocks
                - list[Message]: Complete messages with roles
                - None: Use existing conversation history
            invocation_state: Additional parameters to pass through the event loop.
            structured_output_model: Pydantic model type(s) for structured output (overrides agent default).
            **kwargs: Additional parameters to pass through the event loop.[Deprecating]

        Returns:
            Result: object containing:

                - stop_reason: Why the event loop stopped (e.g., "end_turn", "max_tokens")
                - message: The final message from the model
                - metrics: Performance metrics from the event loop
                - state: The final state of the event loop
        """
        events = self.stream_async(
            prompt, invocation_state=invocation_state, structured_output_model=structured_output_model, **kwargs
        )
        async for event in events:
            _ = event

        return cast(AgentResult, event["result"])

    def structured_output(self, output_model: Type[T], prompt: AgentInput = None) -> T:
        """This method allows you to get structured output from the agent.

        If you pass in a prompt, it will be used temporarily without adding it to the conversation history.
        If you don't pass in a prompt, it will use only the existing conversation history to respond.

        For smaller models, you may want to use the optional prompt to add additional instructions to explicitly
        instruct the model to output the structured data.

        Args:
            output_model: The output model (a JSON schema written as a Pydantic BaseModel)
                that the agent will use when responding.
            prompt: The prompt to use for the agent in various formats:
                - str: Simple text input
                - list[ContentBlock]: Multi-modal content blocks
                - list[Message]: Complete messages with roles
                - None: Use existing conversation history

        Raises:
            ValueError: If no conversation history or prompt is provided.
        """
        warnings.warn(
            "Agent.structured_output method is deprecated."
            " You should pass in `structured_output_model` directly into the agent invocation."
            " see: https://strandsagents.com/latest/documentation/docs/user-guide/concepts/agents/structured-output/",
            category=DeprecationWarning,
            stacklevel=2,
        )

        return run_async(lambda: self.structured_output_async(output_model, prompt))

    async def structured_output_async(self, output_model: Type[T], prompt: AgentInput = None) -> T:
        """This method allows you to get structured output from the agent.

        If you pass in a prompt, it will be used temporarily without adding it to the conversation history.
        If you don't pass in a prompt, it will use only the existing conversation history to respond.

        For smaller models, you may want to use the optional prompt to add additional instructions to explicitly
        instruct the model to output the structured data.

        Args:
            output_model: The output model (a JSON schema written as a Pydantic BaseModel)
                that the agent will use when responding.
            prompt: The prompt to use for the agent (will not be added to conversation history).

        Raises:
            ValueError: If no conversation history or prompt is provided.
        -
        """
        if self._interrupt_state.activated:
            raise RuntimeError("cannot call structured output during interrupt")

        warnings.warn(
            "Agent.structured_output_async method is deprecated."
            " You should pass in `structured_output_model` directly into the agent invocation."
            " see: https://strandsagents.com/latest/documentation/docs/user-guide/concepts/agents/structured-output/",
            category=DeprecationWarning,
            stacklevel=2,
        )
        await self.hooks.invoke_callbacks_async(BeforeInvocationEvent(agent=self))
        with self.tracer.tracer.start_as_current_span(
            "execute_structured_output", kind=trace_api.SpanKind.CLIENT
        ) as structured_output_span:
            try:
                if not self.messages and not prompt:
                    raise ValueError("No conversation history or prompt provided")

                temp_messages: Messages = self.messages + self._convert_prompt_to_messages(prompt)

                structured_output_span.set_attributes(
                    {
                        "gen_ai.system": "strands-agents",
                        "gen_ai.agent.name": self.name,
                        "gen_ai.agent.id": self.agent_id,
                        "gen_ai.operation.name": "execute_structured_output",
                    }
                )
                if self.system_prompt:
                    structured_output_span.add_event(
                        "gen_ai.system.message",
                        attributes={"role": "system", "content": serialize([{"text": self.system_prompt}])},
                    )
                for message in temp_messages:
                    structured_output_span.add_event(
                        f"gen_ai.{message['role']}.message",
                        attributes={"role": message["role"], "content": serialize(message["content"])},
                    )
                events = self.model.structured_output(output_model, temp_messages, system_prompt=self.system_prompt)
                async for event in events:
                    if isinstance(event, TypedEvent):
                        event.prepare(invocation_state={})
                        if event.is_callback_event:
                            self.callback_handler(**event.as_dict())

                structured_output_span.add_event(
                    "gen_ai.choice", attributes={"message": serialize(event["output"].model_dump())}
                )
                return event["output"]

            finally:
                await self.hooks.invoke_callbacks_async(AfterInvocationEvent(agent=self))

    def cleanup(self) -> None:
        """Clean up resources used by the agent.

        This method cleans up all tool providers that require explicit cleanup,
        such as MCP clients. It should be called when the agent is no longer needed
        to ensure proper resource cleanup.

        Note: This method uses a "belt and braces" approach with automatic cleanup
        through finalizers as a fallback, but explicit cleanup is recommended.
        """
        self.tool_registry.cleanup()

    def __del__(self) -> None:
        """Clean up resources when agent is garbage collected."""
        # __del__ is called even when an exception is thrown in the constructor,
        # so there is no guarantee tool_registry was set..
        if hasattr(self, "tool_registry"):
            self.tool_registry.cleanup()

    async def stream_async(
        self,
        prompt: AgentInput = None,
        *,
        invocation_state: dict[str, Any] | None = None,
        structured_output_model: Type[BaseModel] | None = None,
        **kwargs: Any,
    ) -> AsyncIterator[Any]:
        """Process a natural language prompt and yield events as an async iterator.

        This method provides an asynchronous interface for streaming agent events with multiple input patterns:
        - String input: Simple text input
        - ContentBlock list: Multi-modal content blocks
        - Message list: Complete messages with roles
        - No input: Use existing conversation history

        Args:
            prompt: User input in various formats:
                - str: Simple text input
                - list[ContentBlock]: Multi-modal content blocks
                - list[Message]: Complete messages with roles
                - None: Use existing conversation history
            invocation_state: Additional parameters to pass through the event loop.
            structured_output_model: Pydantic model type(s) for structured output (overrides agent default).
            **kwargs: Additional parameters to pass to the event loop.[Deprecating]

        Yields:
            An async iterator that yields events. Each event is a dictionary containing
               information about the current state of processing, such as:

                - data: Text content being generated
                - complete: Whether this is the final chunk
                - current_tool_use: Information about tools being executed
                - And other event data provided by the callback handler

        Raises:
            Exception: Any exceptions from the agent invocation will be propagated to the caller.

        Example:
            ```python
            async for event in agent.stream_async("Analyze this data"):
                if "data" in event:
                    yield event["data"]
            ```
        """
        self._resume_interrupt(prompt)

        merged_state = {}
        if kwargs:
            warnings.warn("`**kwargs` parameter is deprecating, use `invocation_state` instead.", stacklevel=2)
            merged_state.update(kwargs)
            if invocation_state is not None:
                merged_state["invocation_state"] = invocation_state
        else:
            if invocation_state is not None:
                merged_state = invocation_state

        callback_handler = self.callback_handler
        if kwargs:
            callback_handler = kwargs.get("callback_handler", self.callback_handler)

        # Process input and get message to add (if any)
        messages = self._convert_prompt_to_messages(prompt)

        self.trace_span = self._start_agent_trace_span(messages)

        with trace_api.use_span(self.trace_span):
            try:
                events = self._run_loop(messages, merged_state, structured_output_model)

                async for event in events:
                    event.prepare(invocation_state=merged_state)

                    if event.is_callback_event:
                        as_dict = event.as_dict()
                        callback_handler(**as_dict)
                        yield as_dict

                result = AgentResult(*event["stop"])
                callback_handler(result=result)
                yield AgentResultEvent(result=result).as_dict()

                self._end_agent_trace_span(response=result)

            except Exception as e:
                self._end_agent_trace_span(error=e)
                raise

    def _resume_interrupt(self, prompt: AgentInput) -> None:
        """Configure the interrupt state if resuming from an interrupt event.

        Args:
            prompt: User responses if resuming from interrupt.

        Raises:
            TypeError: If in interrupt state but user did not provide responses.
        """
        if not self._interrupt_state.activated:
            return

        if not isinstance(prompt, list):
            raise TypeError(f"prompt_type={type(prompt)} | must resume from interrupt with list of interruptResponse's")

        invalid_types = [
            content_type for content in prompt for content_type in content if content_type != "interruptResponse"
        ]
        if invalid_types:
            raise TypeError(
                f"content_types=<{invalid_types}> | must resume from interrupt with list of interruptResponse's"
            )

        for content in cast(list[InterruptResponseContent], prompt):
            interrupt_id = content["interruptResponse"]["interruptId"]
            interrupt_response = content["interruptResponse"]["response"]

            if interrupt_id not in self._interrupt_state.interrupts:
                raise KeyError(f"interrupt_id=<{interrupt_id}> | no interrupt found")

            self._interrupt_state.interrupts[interrupt_id].response = interrupt_response

    async def _run_loop(
        self,
        messages: Messages,
        invocation_state: dict[str, Any],
        structured_output_model: Type[BaseModel] | None = None,
    ) -> AsyncGenerator[TypedEvent, None]:
        """Execute the agent's event loop with the given message and parameters.

        Args:
            messages: The input messages to add to the conversation.
            invocation_state: Additional parameters to pass to the event loop.
            structured_output_model: Optional Pydantic model type for structured output.

        Yields:
            Events from the event loop cycle.
        """
        await self.hooks.invoke_callbacks_async(BeforeInvocationEvent(agent=self))

        try:
            yield InitEventLoopEvent()

            for message in messages:
                await self._append_message(message)

            structured_output_context = StructuredOutputContext(
                structured_output_model or self._default_structured_output_model
            )

            # Execute the event loop cycle with retry logic for context limits
            events = self._execute_event_loop_cycle(invocation_state, structured_output_context)
            async for event in events:
                # Signal from the model provider that the message sent by the user should be redacted,
                # likely due to a guardrail.
                if (
                    isinstance(event, ModelStreamChunkEvent)
                    and event.chunk
                    and event.chunk.get("redactContent")
                    and event.chunk["redactContent"].get("redactUserContentMessage")
                ):
                    self.messages[-1]["content"] = self._redact_user_content(
                        self.messages[-1]["content"], str(event.chunk["redactContent"]["redactUserContentMessage"])
                    )
                    if self._session_manager:
                        self._session_manager.redact_latest_message(self.messages[-1], self)
                yield event

        finally:
            self.conversation_manager.apply_management(self)
            await self.hooks.invoke_callbacks_async(AfterInvocationEvent(agent=self))

    async def _execute_event_loop_cycle(
        self, invocation_state: dict[str, Any], structured_output_context: StructuredOutputContext | None = None
    ) -> AsyncGenerator[TypedEvent, None]:
        """Execute the event loop cycle with retry logic for context window limits.

        This internal method handles the execution of the event loop cycle and implements
        retry logic for handling context window overflow exceptions by reducing the
        conversation context and retrying.

        Args:
            invocation_state: Additional parameters to pass to the event loop.
            structured_output_context: Optional structured output context for this invocation.

        Yields:
            Events of the loop cycle.
        """
        # Add `Agent` to invocation_state to keep backwards-compatibility
        invocation_state["agent"] = self

        if structured_output_context:
            structured_output_context.register_tool(self.tool_registry)

        try:
            events = event_loop_cycle(
                agent=self,
                invocation_state=invocation_state,
                structured_output_context=structured_output_context,
            )
            async for event in events:
                yield event

        except ContextWindowOverflowException as e:
            # Try reducing the context size and retrying
            self.conversation_manager.reduce_context(self, e=e)

            # Sync agent after reduce_context to keep conversation_manager_state up to date in the session
            if self._session_manager:
                self._session_manager.sync_agent(self)

            events = self._execute_event_loop_cycle(invocation_state, structured_output_context)
            async for event in events:
                yield event

        finally:
            if structured_output_context:
                structured_output_context.cleanup(self.tool_registry)

    def _convert_prompt_to_messages(self, prompt: AgentInput) -> Messages:
        if self._interrupt_state.activated:
            return []

        messages: Messages | None = None
        if prompt is not None:
            # Check if the latest message is toolUse
            if len(self.messages) > 0 and any("toolUse" in content for content in self.messages[-1]["content"]):
                # Add toolResult message after to have a valid conversation
                logger.info(
                    "Agents latest message is toolUse, appending a toolResult message to have valid conversation."
                )
                tool_use_ids = [
                    content["toolUse"]["toolUseId"] for content in self.messages[-1]["content"] if "toolUse" in content
                ]
                self._append_message(
                    {
                        "role": "user",
                        "content": generate_missing_tool_result_content(tool_use_ids),
                    }
                )
            if isinstance(prompt, str):
                # String input - convert to user message
                messages = [{"role": "user", "content": [{"text": prompt}]}]
            elif isinstance(prompt, list):
                if len(prompt) == 0:
                    # Empty list
                    messages = []
                # Check if all item in input list are dictionaries
                elif all(isinstance(item, dict) for item in prompt):
                    # Check if all items are messages
                    if all(all(key in item for key in Message.__annotations__.keys()) for item in prompt):
                        # Messages input - add all messages to conversation
                        messages = cast(Messages, prompt)

                    # Check if all items are content blocks
                    elif all(any(key in ContentBlock.__annotations__.keys() for key in item) for item in prompt):
                        # Treat as List[ContentBlock] input - convert to user message
                        # This allows invalid structures to be passed through to the model
                        messages = [{"role": "user", "content": cast(list[ContentBlock], prompt)}]
        else:
            messages = []
        if messages is None:
            raise ValueError("Input prompt must be of type: `str | list[Contentblock] | Messages | None`.")
        return messages

    async def _record_tool_execution(
        self,
        tool: ToolUse,
        tool_result: ToolResult,
        user_message_override: Optional[str],
    ) -> None:
        """Record a tool execution in the message history.

        Creates a sequence of messages that represent the tool execution:

        1. A user message describing the tool call
        2. An assistant message with the tool use
        3. A user message with the tool result
        4. An assistant message acknowledging the tool call

        Args:
            tool: The tool call information.
            tool_result: The result returned by the tool.
            user_message_override: Optional custom message to include.
        """
        # Filter tool input parameters to only include those defined in tool spec
        filtered_input = self._filter_tool_parameters_for_recording(tool["name"], tool["input"])

        # Create user message describing the tool call
        input_parameters = json.dumps(filtered_input, default=lambda o: f"<<non-serializable: {type(o).__qualname__}>>")

        user_msg_content: list[ContentBlock] = [
            {"text": (f"agent.tool.{tool['name']} direct tool call.\nInput parameters: {input_parameters}\n")}
        ]

        # Add override message if provided
        if user_message_override:
            user_msg_content.insert(0, {"text": f"{user_message_override}\n"})

        # Create filtered tool use for message history
        filtered_tool: ToolUse = {
            "toolUseId": tool["toolUseId"],
            "name": tool["name"],
            "input": filtered_input,
        }

        # Create the message sequence
        user_msg: Message = {
            "role": "user",
            "content": user_msg_content,
        }
        tool_use_msg: Message = {
            "role": "assistant",
            "content": [{"toolUse": filtered_tool}],
        }
        tool_result_msg: Message = {
            "role": "user",
            "content": [{"toolResult": tool_result}],
        }
        assistant_msg: Message = {
            "role": "assistant",
            "content": [{"text": f"agent.tool.{tool['name']} was called."}],
        }

        # Add to message history
        await self._append_message(user_msg)
        await self._append_message(tool_use_msg)
        await self._append_message(tool_result_msg)
        await self._append_message(assistant_msg)

    def _start_agent_trace_span(self, messages: Messages) -> trace_api.Span:
        """Starts a trace span for the agent.

        Args:
            messages: The input messages.
        """
        model_id = self.model.config.get("model_id") if hasattr(self.model, "config") else None
        return self.tracer.start_agent_span(
            messages=messages,
            agent_name=self.name,
            model_id=model_id,
            tools=self.tool_names,
            system_prompt=self.system_prompt,
            custom_trace_attributes=self.trace_attributes,
        )

    def _end_agent_trace_span(
        self,
        response: Optional[AgentResult] = None,
        error: Optional[Exception] = None,
    ) -> None:
        """Ends a trace span for the agent.

        Args:
            span: The span to end.
            response: Response to record as a trace attribute.
            error: Error to record as a trace attribute.
        """
        if self.trace_span:
            trace_attributes: dict[str, Any] = {
                "span": self.trace_span,
            }

            if response:
                trace_attributes["response"] = response
            if error:
                trace_attributes["error"] = error

            self.tracer.end_agent_span(**trace_attributes)

    def _filter_tool_parameters_for_recording(self, tool_name: str, input_params: dict[str, Any]) -> dict[str, Any]:
        """Filter input parameters to only include those defined in the tool specification.

        Args:
            tool_name: Name of the tool to get specification for
            input_params: Original input parameters

        Returns:
            Filtered parameters containing only those defined in tool spec
        """
        all_tools_config = self.tool_registry.get_all_tools_config()
        tool_spec = all_tools_config.get(tool_name)

        if not tool_spec or "inputSchema" not in tool_spec:
            return input_params.copy()

        properties = tool_spec["inputSchema"]["json"]["properties"]
        return {k: v for k, v in input_params.items() if k in properties}

<<<<<<< HEAD
    async def _append_message(self, message: Message) -> None:
=======
    def _initialize_system_prompt(
        self, system_prompt: str | list[SystemContentBlock] | None
    ) -> tuple[str | None, list[SystemContentBlock] | None]:
        """Initialize system prompt fields from constructor input.

        Maintains backwards compatibility by keeping system_prompt as str when string input
        provided, avoiding breaking existing consumers.

        Maps system_prompt input to both string and content block representations:
        - If string: system_prompt=string, _system_prompt_content=[{text: string}]
        - If list with text elements: system_prompt=concatenated_text, _system_prompt_content=list
        - If list without text elements: system_prompt=None, _system_prompt_content=list
        - If None: system_prompt=None, _system_prompt_content=None
        """
        if isinstance(system_prompt, str):
            return system_prompt, [{"text": system_prompt}]
        elif isinstance(system_prompt, list):
            # Concatenate all text elements for backwards compatibility, None if no text found
            text_parts = [block["text"] for block in system_prompt if "text" in block]
            system_prompt_str = "\n".join(text_parts) if text_parts else None
            return system_prompt_str, system_prompt
        else:
            return None, None

    def _append_message(self, message: Message) -> None:
>>>>>>> 89bab987
        """Appends a message to the agent's list of messages and invokes the callbacks for the MessageCreatedEvent."""
        self.messages.append(message)
        await self.hooks.invoke_callbacks_async(MessageAddedEvent(agent=self, message=message))

    def _redact_user_content(self, content: list[ContentBlock], redact_message: str) -> list[ContentBlock]:
        """Redact user content preserving toolResult blocks.

        Args:
            content: content blocks to be redacted
            redact_message: redact message to be replaced

        Returns:
            Redacted content, as follows:
            - if the message contains at least a toolResult block,
                all toolResult blocks(s) are kept, redacting only the result content;
            - otherwise, the entire content of the message is replaced
                with a single text block with the redact message.
        """
        redacted_content = []
        for block in content:
            if "toolResult" in block:
                block["toolResult"]["content"] = [{"text": redact_message}]
                redacted_content.append(block)

        if not redacted_content:
            # Text content is added only if no toolResult blocks were found
            redacted_content = [{"text": redact_message}]

        return redacted_content<|MERGE_RESOLUTION|>--- conflicted
+++ resolved
@@ -982,9 +982,6 @@
         properties = tool_spec["inputSchema"]["json"]["properties"]
         return {k: v for k, v in input_params.items() if k in properties}
 
-<<<<<<< HEAD
-    async def _append_message(self, message: Message) -> None:
-=======
     def _initialize_system_prompt(
         self, system_prompt: str | list[SystemContentBlock] | None
     ) -> tuple[str | None, list[SystemContentBlock] | None]:
@@ -1009,8 +1006,7 @@
         else:
             return None, None
 
-    def _append_message(self, message: Message) -> None:
->>>>>>> 89bab987
+    async def _append_message(self, message: Message) -> None:
         """Appends a message to the agent's list of messages and invokes the callbacks for the MessageCreatedEvent."""
         self.messages.append(message)
         await self.hooks.invoke_callbacks_async(MessageAddedEvent(agent=self, message=message))
