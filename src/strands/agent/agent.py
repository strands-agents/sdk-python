--- conflicted
+++ resolved
@@ -370,21 +370,6 @@
                 - metrics: Performance metrics from the event loop
                 - state: The final state of the event loop
         """
-<<<<<<< HEAD
-=======
-        callback_handler = kwargs.get("callback_handler", self.callback_handler)
-
-        self._start_agent_trace_span(prompt)
-
-        try:
-            events = self._run_loop(prompt, kwargs)
-            for event in events:
-                if "callback" in event:
-                    callback_handler(**event["callback"])
-
-            stop_reason, message, metrics, state = event["stop"]
-            result = AgentResult(stop_reason, message, metrics, state)
->>>>>>> 49461e56
 
         async def acall() -> AgentResult:
             events = self.stream_async(prompt, **kwargs)
@@ -464,13 +449,8 @@
         self._start_agent_trace_span(prompt)
 
         try:
-<<<<<<< HEAD
-            events = self._run_loop(callback_handler, prompt, kwargs)
+            events = self._run_loop(prompt, kwargs)
             async for event in events:
-=======
-            events = self._run_loop(prompt, kwargs)
-            for event in events:
->>>>>>> 49461e56
                 if "callback" in event:
                     callback_handler(**event["callback"])
                     yield event["callback"]
@@ -485,13 +465,7 @@
             self._end_agent_trace_span(error=e)
             raise
 
-<<<<<<< HEAD
-    async def _run_loop(
-        self, callback_handler: Callable[..., Any], prompt: str, kwargs: dict[str, Any]
-    ) -> AsyncGenerator[dict[str, Any], None]:
-=======
-    def _run_loop(self, prompt: str, kwargs: dict[str, Any]) -> Generator[dict[str, Any], None, None]:
->>>>>>> 49461e56
+    async def _run_loop(self, prompt: str, kwargs: dict[str, Any]) -> AsyncGenerator[dict[str, Any], None]:
         """Execute the agent's event loop with the given prompt and parameters."""
         try:
             # Extract key parameters
@@ -503,24 +477,14 @@
             self.messages.append(new_message)
 
             # Execute the event loop cycle with retry logic for context limits
-<<<<<<< HEAD
-            events = self._execute_event_loop_cycle(callback_handler, kwargs)
+            events = self._execute_event_loop_cycle(kwargs)
             async for event in events:
                 yield event
-=======
-            yield from self._execute_event_loop_cycle(kwargs)
->>>>>>> 49461e56
 
         finally:
             self.conversation_manager.apply_management(self)
 
-<<<<<<< HEAD
-    async def _execute_event_loop_cycle(
-        self, callback_handler: Callable[..., Any], kwargs: dict[str, Any]
-    ) -> AsyncGenerator[dict[str, Any], None]:
-=======
-    def _execute_event_loop_cycle(self, kwargs: dict[str, Any]) -> Generator[dict[str, Any], None, None]:
->>>>>>> 49461e56
+    async def _execute_event_loop_cycle(self, kwargs: dict[str, Any]) -> AsyncGenerator[dict[str, Any], None]:
         """Execute the event loop cycle with retry logic for context window limits.
 
         This internal method handles the execution of the event loop cycle and implements
@@ -552,13 +516,9 @@
         except ContextWindowOverflowException as e:
             # Try reducing the context size and retrying
             self.conversation_manager.reduce_context(self, e=e)
-<<<<<<< HEAD
-            events = self._execute_event_loop_cycle(callback_handler, kwargs)
+            events = self._execute_event_loop_cycle(kwargs)
             async for event in events:
                 yield event
-=======
-            yield from self._execute_event_loop_cycle(kwargs)
->>>>>>> 49461e56
 
     def _record_tool_execution(
         self,
