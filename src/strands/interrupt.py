--- conflicted
+++ resolved
@@ -53,18 +53,8 @@
     context: dict[str, Any] = field(default_factory=dict)
     activated: bool = False
 
-<<<<<<< HEAD
-    def activate(self, context: dict[str, Any] | None = None) -> None:
-        """Activate the interrupt state.
-
-        Args:
-            context: Context associated with the interrupt event.
-        """
-        self.context = context or {}
-=======
     def activate(self) -> None:
         """Activate the interrupt state."""
->>>>>>> 432d2697
         self.activated = True
 
     def deactivate(self) -> None:
