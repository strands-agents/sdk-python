--- conflicted
+++ resolved
@@ -174,7 +174,6 @@
         for event in response:
             _ = event
 
-<<<<<<< HEAD
         usage = event.usage
         cache_read = max(
             getattr(usage, "cache_read_input_tokens", 0),
@@ -183,12 +182,9 @@
 
         usage.prompt_tokens_details.cached_tokens = cache_read
 
-        yield {"chunk_type": "metadata", "data": usage}
-=======
-        yield self.format_chunk({"chunk_type": "metadata", "data": event.usage})
+        yield self.format_chunk({"chunk_type": "metadata", "data": usage})
 
         logger.debug("finished streaming response from model")
->>>>>>> 98c5a373
 
     @override
     async def structured_output(
