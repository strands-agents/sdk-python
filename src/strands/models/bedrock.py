--- conflicted
+++ resolved
@@ -112,9 +112,6 @@
         session = boto_session or boto3.Session(
             region_name=region_name or os.getenv("AWS_REGION") or "us-west-2",
         )
-<<<<<<< HEAD
-        client_config = boto_client_config or BotocoreConfig(user_agent_extra="strands-agents")
-=======
 
         # Add strands-agents to the request user agent
         if boto_client_config:
@@ -130,7 +127,6 @@
         else:
             client_config = BotocoreConfig(user_agent_extra="strands-agents")
 
->>>>>>> f5ac46da
         self.client = session.client(
             service_name="bedrock-runtime",
             config=client_config,
