--- conflicted
+++ resolved
@@ -8,7 +8,18 @@
 import logging
 import mimetypes
 from contextlib import asynccontextmanager
-from typing import Any, AsyncGenerator, AsyncIterator, Optional, Protocol, Type, TypedDict, TypeVar, Union, cast
+from typing import (
+    Any,
+    AsyncGenerator,
+    AsyncIterator,
+    Optional,
+    Protocol,
+    Type,
+    TypedDict,
+    TypeVar,
+    Union,
+    cast,
+)
 
 import openai
 from openai.types.chat.parsed_chat_completion import ParsedChatCompletion
@@ -297,6 +308,7 @@
                 "content": formatted_contents,
                 **({"tool_calls": formatted_tool_calls} if formatted_tool_calls else {}),
             }
+            formatted_message.update({"tool_calls": formatted_tool_calls} if formatted_tool_calls else {})
             formatted_messages.append(formatted_message)
             formatted_messages.extend(formatted_tool_messages)
 
@@ -449,7 +461,6 @@
             case _:
                 raise RuntimeError(f"chunk_type=<{event['chunk_type']} | unknown type")
 
-<<<<<<< HEAD
     def _convert_non_streaming_to_streaming(self, response: Any) -> list[StreamEvent]:
         """Convert a provider non-streaming response into streaming-style events.
 
@@ -502,8 +513,19 @@
                             self.format_chunk({"chunk_type": "content_delta", "data_type": "text", "data": block})
                         )
 
-        # content stop
-        events.append(self.format_chunk({"chunk_type": "content_stop"}))
+            # content stop for text
+            events.append(self.format_chunk({"chunk_type": "content_stop"}))
+
+            # handle tool calls
+            if hasattr(choice.message, "tool_calls") and choice.message.tool_calls:
+                for tool_call in choice.message.tool_calls:
+                    events.append(
+                        self.format_chunk({"chunk_type": "content_start", "data_type": "tool", "data": tool_call})
+                    )
+                    events.append(
+                        self.format_chunk({"chunk_type": "content_delta", "data_type": "tool", "data": tool_call})
+                    )
+                    events.append(self.format_chunk({"chunk_type": "content_stop", "data_type": "tool"}))
 
         # message stop — convert finish reason if available
         stop_reason = None
@@ -516,7 +538,7 @@
             events.append(self.format_chunk({"chunk_type": "metadata", "data": response.usage}))
 
         return events
-=======
+
     @asynccontextmanager
     async def _get_client(self) -> AsyncIterator[Any]:
         """Get an OpenAI client for making requests.
@@ -544,7 +566,6 @@
             # refer to https://github.com/encode/httpx/discussions/2959.
             async with openai.AsyncOpenAI(**self.client_args) as client:
                 yield client
->>>>>>> 1907a162
 
     @override
     async def stream(
