--- conflicted
+++ resolved
@@ -12,11 +12,7 @@
 import time
 import uuid
 from functools import partial
-<<<<<<< HEAD
-from typing import Any, AsyncGenerator, Callable, Optional, cast
-=======
-from typing import Any, Generator, Optional, cast
->>>>>>> 49461e56
+from typing import Any, AsyncGenerator, Optional, cast
 
 from opentelemetry import trace
 
