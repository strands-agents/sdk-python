"""This module implements the central event loop.

The event loop allows agents to:

1. Process conversation messages
2. Execute tools based on model requests
3. Handle errors and recovery strategies
4. Manage recursive execution cycles
"""

import logging
import time
import uuid
from typing import TYPE_CHECKING, Any, AsyncGenerator, cast

from ..experimental.hooks import (
    AfterModelInvocationEvent,
    AfterToolInvocationEvent,
    BeforeModelInvocationEvent,
    BeforeToolInvocationEvent,
    MessageAddedEvent,
    get_registry,
)
from ..telemetry.metrics import Trace
from ..telemetry.tracer import get_tracer
from ..tools.executor import run_tools, validate_and_prepare_tools
from ..types.content import Message
from ..types.event_loop import EventLoopConfig
from ..types.exceptions import ContextWindowOverflowException, EventLoopException, ModelThrottledException
from ..types.streaming import Metrics, StopReason
from ..types.tools import ToolChoice, ToolChoiceAuto, ToolConfig, ToolGenerator, ToolResult, ToolUse
from .message_processor import clean_orphaned_empty_tool_uses
from .streaming import stream_messages

if TYPE_CHECKING:
    from ..agent import Agent

logger = logging.getLogger(__name__)


async def event_loop_cycle(agent: "Agent", kwargs: dict[str, Any]) -> AsyncGenerator[dict[str, Any], None]:
    """Execute a single cycle of the event loop.

    This core function processes a single conversation turn, handling model inference, tool execution, and error
    recovery. It manages the entire lifecycle of a conversation turn, including:

    1. Initializing cycle state and metrics
    2. Checking execution limits
    3. Processing messages with the model
    4. Handling tool execution requests
    5. Managing recursive calls for multi-turn tool interactions
    6. Collecting and reporting metrics
    7. Error handling and recovery

    Args:
        agent: The agent for which the cycle is being executed.
        kwargs: Additional arguments including:

            - request_state: State maintained across cycles
            - event_loop_cycle_id: Unique ID for this cycle
            - event_loop_cycle_span: Current tracing Span for this cycle

    Yields:
        Model and tool stream events. The last event is a tuple containing:

            - StopReason: Reason the model stopped generating (e.g., "tool_use")
            - Message: The generated message from the model
            - EventLoopMetrics: Updated metrics for the event loop
            - Any: Updated request state

    Raises:
        EventLoopException: If an error occurs during execution
        ContextWindowOverflowException: If the input is too large for the model
    """
    # Initialize cycle state
    kwargs["event_loop_cycle_id"] = uuid.uuid4()

    # Initialize state and get cycle trace
    if "request_state" not in kwargs:
        kwargs["request_state"] = {}
    attributes = {"event_loop_cycle_id": str(kwargs.get("event_loop_cycle_id"))}
    cycle_start_time, cycle_trace = agent.event_loop_metrics.start_cycle(attributes=attributes)
    kwargs["event_loop_cycle_trace"] = cycle_trace

    yield {"callback": {"start": True}}
    yield {"callback": {"start_event_loop": True}}

    # Create tracer span for this event loop cycle
    tracer = get_tracer()
    cycle_span = tracer.start_event_loop_cycle_span(
        event_loop_kwargs=kwargs, messages=agent.messages, parent_span=agent.trace_span
    )
    kwargs["event_loop_cycle_span"] = cycle_span

    # Create a trace for the stream_messages call
    stream_trace = Trace("stream_messages", parent_id=cycle_trace.id)
    cycle_trace.add_child(stream_trace)

    # Clean up orphaned empty tool uses
    clean_orphaned_empty_tool_uses(agent.messages)

    # Process messages with exponential backoff for throttling
    message: Message
    stop_reason: StopReason
    usage: Any
    metrics: Metrics

    # Get event loop configuration or use defaults
    event_loop_config = agent.event_loop_config or EventLoopConfig()

    # Retry loop for handling throttling exceptions
    current_delay = event_loop_config.initial_delay
    for attempt in range(event_loop_config.max_attempts):
        model_id = agent.model.config.get("model_id") if hasattr(agent.model, "config") else None
        model_invoke_span = tracer.start_model_invoke_span(
            messages=agent.messages,
            parent_span=cycle_span,
            model_id=model_id,
        )

        tool_specs = agent.tool_registry.get_all_tool_specs()

        get_registry(agent).invoke_callbacks(
            BeforeModelInvocationEvent(
                agent=agent,
            )
        )

        try:
            # TODO: To maintain backwards compatibility, we need to combine the stream event with kwargs before yielding
            #       to the callback handler. This will be revisited when migrating to strongly typed events.
            async for event in stream_messages(agent.model, agent.system_prompt, agent.messages, tool_specs):
                if "callback" in event:
                    yield {"callback": {**event["callback"], **(kwargs if "delta" in event["callback"] else {})}}

            stop_reason, message, usage, metrics = event["stop"]
            kwargs.setdefault("request_state", {})

            get_registry(agent).invoke_callbacks(
                AfterModelInvocationEvent(
                    agent=agent,
                    stop_response=AfterModelInvocationEvent.ModelStopResponse(
                        stop_reason=stop_reason,
                        message=message,
                    ),
                )
            )

            if model_invoke_span:
                tracer.end_model_invoke_span(model_invoke_span, message, usage, stop_reason)
            break  # Success! Break out of retry loop

        except Exception as e:
            if model_invoke_span:
                tracer.end_span_with_error(model_invoke_span, str(e), e)

<<<<<<< HEAD
            if attempt + 1 == event_loop_config.max_attempts:
                yield {"callback": {"force_stop": True, "force_stop_reason": str(e)}}
                raise e

            logger.debug(
                "retry_delay_seconds=<%s>, max_attempts=<%s>, current_attempt=<%s> "
                "| throttling exception encountered "
                "| delaying before next retry",
                current_delay,
                event_loop_config.max_attempts,
                attempt + 1,
            )
            time.sleep(current_delay)
            current_delay = min(current_delay * 2, event_loop_config.max_delay)
=======
            get_registry(agent).invoke_callbacks(
                AfterModelInvocationEvent(
                    agent=agent,
                    exception=e,
                )
            )
>>>>>>> a0f7c24c

            if isinstance(e, ModelThrottledException):
                if attempt + 1 == MAX_ATTEMPTS:
                    yield {"callback": {"force_stop": True, "force_stop_reason": str(e)}}
                    raise e

                logger.debug(
                    "retry_delay_seconds=<%s>, max_attempts=<%s>, current_attempt=<%s> "
                    "| throttling exception encountered "
                    "| delaying before next retry",
                    current_delay,
                    MAX_ATTEMPTS,
                    attempt + 1,
                )
                time.sleep(current_delay)
                current_delay = min(current_delay * 2, MAX_DELAY)

                yield {"callback": {"event_loop_throttled_delay": current_delay, **kwargs}}
            else:
                raise e

    try:
        # Add message in trace and mark the end of the stream messages trace
        stream_trace.add_message(message)
        stream_trace.end()

        # Add the response message to the conversation
        agent.messages.append(message)
        get_registry(agent).invoke_callbacks(MessageAddedEvent(agent=agent, message=message))
        yield {"callback": {"message": message}}

        # Update metrics
        agent.event_loop_metrics.update_usage(usage)
        agent.event_loop_metrics.update_metrics(metrics)

        # If the model is requesting to use tools
        if stop_reason == "tool_use":
            # Handle tool execution
            events = _handle_tool_execution(
                stop_reason,
                message,
                agent=agent,
                cycle_trace=cycle_trace,
                cycle_span=cycle_span,
                cycle_start_time=cycle_start_time,
                kwargs=kwargs,
            )
            async for event in events:
                yield event

            return

        # End the cycle and return results
        agent.event_loop_metrics.end_cycle(cycle_start_time, cycle_trace, attributes)
        if cycle_span:
            tracer.end_event_loop_cycle_span(
                span=cycle_span,
                message=message,
            )
    except EventLoopException as e:
        if cycle_span:
            tracer.end_span_with_error(cycle_span, str(e), e)

        # Don't yield or log the exception - we already did it when we
        # raised the exception and we don't need that duplication.
        raise
    except ContextWindowOverflowException as e:
        if cycle_span:
            tracer.end_span_with_error(cycle_span, str(e), e)
        raise e
    except Exception as e:
        if cycle_span:
            tracer.end_span_with_error(cycle_span, str(e), e)

        # Handle any other exceptions
        yield {"callback": {"force_stop": True, "force_stop_reason": str(e)}}
        logger.exception("cycle failed")
        raise EventLoopException(e, kwargs["request_state"]) from e

    yield {"stop": (stop_reason, message, agent.event_loop_metrics, kwargs["request_state"])}


async def recurse_event_loop(agent: "Agent", kwargs: dict[str, Any]) -> AsyncGenerator[dict[str, Any], None]:
    """Make a recursive call to event_loop_cycle with the current state.

    This function is used when the event loop needs to continue processing after tool execution.

    Args:
        agent: Agent for which the recursive call is being made.
        kwargs: Arguments to pass through event_loop_cycle


    Yields:
        Results from event_loop_cycle where the last result contains:

            - StopReason: Reason the model stopped generating
            - Message: The generated message from the model
            - EventLoopMetrics: Updated metrics for the event loop
            - Any: Updated request state
    """
    cycle_trace = kwargs["event_loop_cycle_trace"]

    # Recursive call trace
    recursive_trace = Trace("Recursive call", parent_id=cycle_trace.id)
    cycle_trace.add_child(recursive_trace)

    yield {"callback": {"start": True}}

    events = event_loop_cycle(agent=agent, kwargs=kwargs)
    async for event in events:
        yield event

    recursive_trace.end()


async def run_tool(agent: "Agent", tool_use: ToolUse, kwargs: dict[str, Any]) -> ToolGenerator:
    """Process a tool invocation.

    Looks up the tool in the registry and streams it with the provided parameters.

    Args:
        agent: The agent for which the tool is being executed.
        tool_use: The tool object to process, containing name and parameters.
        kwargs: Additional keyword arguments passed to the tool.

    Yields:
        Tool events with the last being the tool result.
    """
    logger.debug("tool_use=<%s> | streaming", tool_use)
    tool_name = tool_use["name"]

    # Get the tool info
    tool_info = agent.tool_registry.dynamic_tools.get(tool_name)
    tool_func = tool_info if tool_info is not None else agent.tool_registry.registry.get(tool_name)

    # Add standard arguments to kwargs for Python tools
    kwargs.update(
        {
            "model": agent.model,
            "system_prompt": agent.system_prompt,
            "messages": agent.messages,
            "tool_config": ToolConfig(  # for backwards compatability
                tools=[{"toolSpec": tool_spec} for tool_spec in agent.tool_registry.get_all_tool_specs()],
                toolChoice=cast(ToolChoice, {"auto": ToolChoiceAuto()}),
            ),
        }
    )

    before_event = get_registry(agent).invoke_callbacks(
        BeforeToolInvocationEvent(
            agent=agent,
            selected_tool=tool_func,
            tool_use=tool_use,
            kwargs=kwargs,
        )
    )

    try:
        selected_tool = before_event.selected_tool
        tool_use = before_event.tool_use

        # Check if tool exists
        if not selected_tool:
            if tool_func == selected_tool:
                logger.error(
                    "tool_name=<%s>, available_tools=<%s> | tool not found in registry",
                    tool_name,
                    list(agent.tool_registry.registry.keys()),
                )
            else:
                logger.debug(
                    "tool_name=<%s>, tool_use_id=<%s> | a hook resulted in a non-existing tool call",
                    tool_name,
                    str(tool_use.get("toolUseId")),
                )

            result: ToolResult = {
                "toolUseId": str(tool_use.get("toolUseId")),
                "status": "error",
                "content": [{"text": f"Unknown tool: {tool_name}"}],
            }
            # for every Before event call, we need to have an AfterEvent call
            after_event = get_registry(agent).invoke_callbacks(
                AfterToolInvocationEvent(
                    agent=agent,
                    selected_tool=selected_tool,
                    tool_use=tool_use,
                    kwargs=kwargs,
                    result=result,
                )
            )
            yield after_event.result
            return

        async for event in selected_tool.stream(tool_use, kwargs):
            yield event

        result = event

        after_event = get_registry(agent).invoke_callbacks(
            AfterToolInvocationEvent(
                agent=agent,
                selected_tool=selected_tool,
                tool_use=tool_use,
                kwargs=kwargs,
                result=result,
            )
        )
        yield after_event.result

    except Exception as e:
        logger.exception("tool_name=<%s> | failed to process tool", tool_name)
        error_result: ToolResult = {
            "toolUseId": str(tool_use.get("toolUseId")),
            "status": "error",
            "content": [{"text": f"Error: {str(e)}"}],
        }
        after_event = get_registry(agent).invoke_callbacks(
            AfterToolInvocationEvent(
                agent=agent,
                selected_tool=selected_tool,
                tool_use=tool_use,
                kwargs=kwargs,
                result=error_result,
                exception=e,
            )
        )
        yield after_event.result


async def _handle_tool_execution(
    stop_reason: StopReason,
    message: Message,
    agent: "Agent",
    cycle_trace: Trace,
    cycle_span: Any,
    cycle_start_time: float,
    kwargs: dict[str, Any],
) -> AsyncGenerator[dict[str, Any], None]:
    tool_uses: list[ToolUse] = []
    tool_results: list[ToolResult] = []
    invalid_tool_use_ids: list[str] = []

    """
    Handles the execution of tools requested by the model during an event loop cycle.

    Args:
        stop_reason: The reason the model stopped generating.
        message: The message from the model that may contain tool use requests.
        event_loop_metrics: Metrics tracking object for the event loop.
        event_loop_parent_span: Span for the parent of this event loop.
        cycle_trace: Trace object for the current event loop cycle.
        cycle_span: Span object for tracing the cycle (type may vary).
        cycle_start_time: Start time of the current cycle.
        kwargs: Additional keyword arguments, including request state.

    Yields:
        Tool stream events along with events yielded from a recursive call to the event loop. The last event is a tuple
        containing:
            - The stop reason,
            - The updated message,
            - The updated event loop metrics,
            - The updated request state.
    """
    validate_and_prepare_tools(message, tool_uses, tool_results, invalid_tool_use_ids)

    if not tool_uses:
        yield {"stop": (stop_reason, message, agent.event_loop_metrics, kwargs["request_state"])}
        return

    def tool_handler(tool_use: ToolUse) -> ToolGenerator:
        return run_tool(agent, tool_use, kwargs)

    tool_events = run_tools(
        handler=tool_handler,
        tool_uses=tool_uses,
        event_loop_metrics=agent.event_loop_metrics,
        invalid_tool_use_ids=invalid_tool_use_ids,
        tool_results=tool_results,
        cycle_trace=cycle_trace,
        parent_span=cycle_span,
    )
    async for tool_event in tool_events:
        yield tool_event

    # Store parent cycle ID for the next cycle
    kwargs["event_loop_parent_cycle_id"] = kwargs["event_loop_cycle_id"]

    tool_result_message: Message = {
        "role": "user",
        "content": [{"toolResult": result} for result in tool_results],
    }

    agent.messages.append(tool_result_message)
    get_registry(agent).invoke_callbacks(MessageAddedEvent(agent=agent, message=tool_result_message))
    yield {"callback": {"message": tool_result_message}}

    if cycle_span:
        tracer = get_tracer()
        tracer.end_event_loop_cycle_span(span=cycle_span, message=message, tool_result_message=tool_result_message)

    if kwargs["request_state"].get("stop_event_loop", False):
        agent.event_loop_metrics.end_cycle(cycle_start_time, cycle_trace)
        yield {"stop": (stop_reason, message, agent.event_loop_metrics, kwargs["request_state"])}
        return

    events = recurse_event_loop(agent=agent, kwargs=kwargs)
    async for event in events:
        yield event<|MERGE_RESOLUTION|>--- conflicted
+++ resolved
@@ -154,32 +154,15 @@
             if model_invoke_span:
                 tracer.end_span_with_error(model_invoke_span, str(e), e)
 
-<<<<<<< HEAD
-            if attempt + 1 == event_loop_config.max_attempts:
-                yield {"callback": {"force_stop": True, "force_stop_reason": str(e)}}
-                raise e
-
-            logger.debug(
-                "retry_delay_seconds=<%s>, max_attempts=<%s>, current_attempt=<%s> "
-                "| throttling exception encountered "
-                "| delaying before next retry",
-                current_delay,
-                event_loop_config.max_attempts,
-                attempt + 1,
-            )
-            time.sleep(current_delay)
-            current_delay = min(current_delay * 2, event_loop_config.max_delay)
-=======
             get_registry(agent).invoke_callbacks(
                 AfterModelInvocationEvent(
                     agent=agent,
                     exception=e,
                 )
             )
->>>>>>> a0f7c24c
 
             if isinstance(e, ModelThrottledException):
-                if attempt + 1 == MAX_ATTEMPTS:
+                if attempt + 1 == event_loop_config.max_attempts:
                     yield {"callback": {"force_stop": True, "force_stop_reason": str(e)}}
                     raise e
 
@@ -188,11 +171,11 @@
                     "| throttling exception encountered "
                     "| delaying before next retry",
                     current_delay,
-                    MAX_ATTEMPTS,
+                    event_loop_config.max_attempts,
                     attempt + 1,
                 )
                 time.sleep(current_delay)
-                current_delay = min(current_delay * 2, MAX_DELAY)
+                current_delay = min(current_delay * 2, event_loop_config.max_delay)
 
                 yield {"callback": {"event_loop_throttled_delay": current_delay, **kwargs}}
             else:
