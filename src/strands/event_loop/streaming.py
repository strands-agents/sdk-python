"""Utilities for handling streaming responses from language models."""

import json
import logging
import time
from typing import Any, AsyncGenerator, AsyncIterable, Optional

from ..models.model import Model
from ..types._events import (
    CitationStreamEvent,
    ModelStopReason,
    ModelStreamChunkEvent,
    ModelStreamEvent,
    ReasoningRedactedContentStreamEvent,
    ReasoningSignatureStreamEvent,
    ReasoningTextStreamEvent,
    TextStreamEvent,
    ToolUseStreamEvent,
    TypedEvent,
)
from ..types.citations import CitationsContentBlock
from ..types.content import ContentBlock, Message, Messages
from ..types.streaming import (
    ContentBlockDeltaEvent,
    ContentBlockStart,
    ContentBlockStartEvent,
    MessageStartEvent,
    MessageStopEvent,
    MetadataEvent,
    Metrics,
    RedactContentEvent,
    StopReason,
    StreamEvent,
    Usage,
)
from ..types.tools import ToolSpec, ToolUse

logger = logging.getLogger(__name__)


def remove_blank_messages_content_text(messages: Messages) -> Messages:
    """Remove or replace blank text in message content.

    Args:
        messages: Conversation messages to update.

    Returns:
        Updated messages.
    """
    removed_blank_message_content_text = False
    replaced_blank_message_content_text = False

    for message in messages:
        # only modify assistant messages
        if "role" in message and message["role"] != "assistant":
            continue
        if "content" in message:
            content = message["content"]
            has_tool_use = any("toolUse" in item for item in content)
            if len(content) == 0:
                content.append({"text": "[blank text]"})
                continue

            if has_tool_use:
                # Remove blank 'text' items for assistant messages
                before_len = len(content)
                content[:] = [item for item in content if "text" not in item or item["text"].strip()]
                if not removed_blank_message_content_text and before_len != len(content):
                    removed_blank_message_content_text = True
            else:
                # Replace blank 'text' with '[blank text]' for assistant messages
                for item in content:
                    if "text" in item and not item["text"].strip():
                        replaced_blank_message_content_text = True
                        item["text"] = "[blank text]"

    if removed_blank_message_content_text:
        logger.debug("removed blank message context text")
    if replaced_blank_message_content_text:
        logger.debug("replaced blank message context text")

    return messages


def handle_message_start(event: MessageStartEvent, message: Message) -> Message:
    """Handles the start of a message by setting the role in the message dictionary.

    Args:
        event: A message start event.
        message: The message dictionary being constructed.

    Returns:
        Updated message dictionary with the role set.
    """
    message["role"] = event["role"]
    return message


def handle_content_block_start(event: ContentBlockStartEvent) -> dict[str, Any]:
    """Handles the start of a content block by extracting tool usage information if any.

    Args:
        event: Start event.

    Returns:
        Dictionary with tool use id and name if tool use request, empty dictionary otherwise.
    """
    start: ContentBlockStart = event["start"]
    current_tool_use = {}

    if "toolUse" in start and start["toolUse"]:
        tool_use_data = start["toolUse"]
        current_tool_use["toolUseId"] = tool_use_data["toolUseId"]
        current_tool_use["name"] = tool_use_data["name"]
        current_tool_use["input"] = ""

    return current_tool_use


def handle_content_block_delta(
    event: ContentBlockDeltaEvent, state: dict[str, Any]
) -> tuple[dict[str, Any], ModelStreamEvent]:
    """Handles content block delta updates by appending text, tool input, or reasoning content to the state.

    Args:
        event: Delta event.
        state: The current state of message processing.

    Returns:
        Updated state with appended text or tool input.
    """
    delta_content = event["delta"]

    typed_event: ModelStreamEvent = ModelStreamEvent({})

    if "toolUse" in delta_content:
        if "input" not in state["current_tool_use"]:
            state["current_tool_use"]["input"] = ""

        state["current_tool_use"]["input"] += delta_content["toolUse"]["input"]
        typed_event = ToolUseStreamEvent(delta_content, state["current_tool_use"])

    elif "text" in delta_content:
        state["text"] += delta_content["text"]
        typed_event = TextStreamEvent(text=delta_content["text"], delta=delta_content)

    elif "citation" in delta_content:
        if "citationsContent" not in state:
            state["citationsContent"] = []

        state["citationsContent"].append(delta_content["citation"])
        typed_event = CitationStreamEvent(delta=delta_content, citation=delta_content["citation"])

    elif "reasoningContent" in delta_content:
        if "text" in delta_content["reasoningContent"]:
            if "reasoningText" not in state:
                state["reasoningText"] = ""

            state["reasoningText"] += delta_content["reasoningContent"]["text"]
            typed_event = ReasoningTextStreamEvent(
                reasoning_text=delta_content["reasoningContent"]["text"],
                delta=delta_content,
            )

        elif "signature" in delta_content["reasoningContent"]:
            if "signature" not in state:
                state["signature"] = ""

            state["signature"] += delta_content["reasoningContent"]["signature"]
            typed_event = ReasoningSignatureStreamEvent(
                reasoning_signature=delta_content["reasoningContent"]["signature"],
                delta=delta_content,
            )

        elif redacted_content := delta_content["reasoningContent"].get("redactedContent"):
            state["redactedContent"] = state.get("redactedContent", b"") + redacted_content
            typed_event = ReasoningRedactedContentStreamEvent(redacted_content=redacted_content, delta=delta_content)

    return state, typed_event


def handle_content_block_stop(state: dict[str, Any]) -> dict[str, Any]:
    """Handles the end of a content block by finalizing tool usage, text content, or reasoning content.

    Args:
        state: The current state of message processing.

    Returns:
        Updated state with finalized content block.
    """
    content: list[ContentBlock] = state["content"]

    current_tool_use = state["current_tool_use"]
    text = state["text"]
    reasoning_text = state["reasoningText"]
    citations_content = state["citationsContent"]
    redacted_content = state.get("redactedContent")

    if current_tool_use:
        if "input" not in current_tool_use:
            current_tool_use["input"] = ""

        try:
            current_tool_use["input"] = json.loads(current_tool_use["input"])
        except ValueError:
            current_tool_use["input"] = {}

        tool_use_id = current_tool_use["toolUseId"]
        tool_use_name = current_tool_use["name"]

        tool_use = ToolUse(
            toolUseId=tool_use_id,
            name=tool_use_name,
            input=current_tool_use["input"],
        )
        content.append({"toolUse": tool_use})
        state["current_tool_use"] = {}

    elif text:
        content.append({"text": text})
        state["text"] = ""
        if citations_content:
            citations_block: CitationsContentBlock = {"citations": citations_content}
            content.append({"citationsContent": citations_block})
            state["citationsContent"] = []

    elif reasoning_text:
        content_block: ContentBlock = {
            "reasoningContent": {
                "reasoningText": {
                    "text": state["reasoningText"],
                }
            }
        }

        if "signature" in state:
            content_block["reasoningContent"]["reasoningText"]["signature"] = state["signature"]

        content.append(content_block)
        state["reasoningText"] = ""
    elif redacted_content:
        content.append({"reasoningContent": {"redactedContent": redacted_content}})
        state["redactedContent"] = b""

    return state


def handle_message_stop(event: MessageStopEvent) -> StopReason:
    """Handles the end of a message by returning the stop reason.

    Args:
        event: Stop event.

    Returns:
        The reason for stopping the stream.
    """
    return event["stopReason"]


def handle_redact_content(event: RedactContentEvent, state: dict[str, Any]) -> None:
    """Handles redacting content from the input or output.

    Args:
        event: Redact Content Event.
        state: The current state of message processing.
    """
    if event.get("redactAssistantContentMessage") is not None:
        state["message"]["content"] = [{"text": event["redactAssistantContentMessage"]}]


def extract_usage_metrics(event: MetadataEvent, time_to_first_byte_ms: int | None = None) -> tuple[Usage, Metrics]:
    """Extracts usage metrics from the metadata chunk.

    Args:
        event: metadata.
        time_to_first_byte_ms: time to get the first byte from the model in milliseconds

    Returns:
        The extracted usage metrics and latency.
    """
    usage = Usage(**event["usage"])
    metrics = Metrics(**event["metrics"])
    if time_to_first_byte_ms:
        metrics["timeToFirstByteMs"] = time_to_first_byte_ms

    return usage, metrics


async def process_stream(
    chunks: AsyncIterable[StreamEvent], start_time: float | None = None
) -> AsyncGenerator[TypedEvent, None]:
    """Processes the response stream from the API, constructing the final message and extracting usage metrics.

    Args:
        chunks: The chunks of the response stream from the model.
        start_time: Time when the model request is initiated

    Yields:
        The reason for stopping, the constructed message, and the usage metrics.
    """
    stop_reason: StopReason = "end_turn"
    first_byte_time = None

    state: dict[str, Any] = {
        "message": {"role": "assistant", "content": []},
        "text": "",
        "current_tool_use": {},
        "reasoningText": "",
        "citationsContent": [],
    }
    state["content"] = state["message"]["content"]

    usage: Usage = Usage(inputTokens=0, outputTokens=0, totalTokens=0)
    metrics: Metrics = Metrics(latencyMs=0, timeToFirstByteMs=0)

    async for chunk in chunks:
        # Track first byte time when we get first content
        if first_byte_time is None and ("contentBlockDelta" in chunk or "contentBlockStart" in chunk):
            first_byte_time = time.time()
        yield ModelStreamChunkEvent(chunk=chunk)

        if "messageStart" in chunk:
            state["message"] = handle_message_start(chunk["messageStart"], state["message"])
        elif "contentBlockStart" in chunk:
            state["current_tool_use"] = handle_content_block_start(chunk["contentBlockStart"])
        elif "contentBlockDelta" in chunk:
            state, typed_event = handle_content_block_delta(chunk["contentBlockDelta"], state)
            yield typed_event
        elif "contentBlockStop" in chunk:
            state = handle_content_block_stop(state)
        elif "messageStop" in chunk:
            stop_reason = handle_message_stop(chunk["messageStop"])
        elif "metadata" in chunk:
            time_to_first_byte_ms = (
                int(1000 * (first_byte_time - start_time)) if (start_time and first_byte_time) else None
            )
            usage, metrics = extract_usage_metrics(chunk["metadata"], time_to_first_byte_ms)
        elif "redactContent" in chunk:
            handle_redact_content(chunk["redactContent"], state)

    yield ModelStopReason(stop_reason=stop_reason, message=state["message"], usage=usage, metrics=metrics)


async def stream_messages(
    model: Model,
    system_prompt: Optional[str],
    messages: Messages,
    tool_specs: list[ToolSpec],
    tool_choice: Optional[Any] = None,
) -> AsyncGenerator[TypedEvent, None]:
    """Streams messages to the model and processes the response.

    Args:
        model: Model provider.
        system_prompt: The system prompt to send.
        messages: List of messages to send.
        tool_specs: The list of tool specs.
        tool_choice: Optional tool choice constraint for forcing specific tool usage.

    Yields:
        The reason for stopping, the final message, and the usage metrics
    """
    logger.debug("model=<%s> | streaming messages", model)

    messages = remove_blank_messages_content_text(messages)
<<<<<<< HEAD
    chunks = model.stream(messages, tool_specs if tool_specs else None, system_prompt, tool_choice=tool_choice)
=======
    start_time = time.time()
    chunks = model.stream(messages, tool_specs if tool_specs else None, system_prompt)
>>>>>>> 61e41da9

    async for event in process_stream(chunks, start_time):
        yield event<|MERGE_RESOLUTION|>--- conflicted
+++ resolved
@@ -363,12 +363,8 @@
     logger.debug("model=<%s> | streaming messages", model)
 
     messages = remove_blank_messages_content_text(messages)
-<<<<<<< HEAD
+    start_time = time.time()
     chunks = model.stream(messages, tool_specs if tool_specs else None, system_prompt, tool_choice=tool_choice)
-=======
-    start_time = time.time()
-    chunks = model.stream(messages, tool_specs if tool_specs else None, system_prompt)
->>>>>>> 61e41da9
 
     async for event in process_stream(chunks, start_time):
         yield event