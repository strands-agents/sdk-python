--- conflicted
+++ resolved
@@ -102,13 +102,14 @@
 
 
 def handle_content_block_delta(
-    event: ContentBlockDeltaEvent, state: dict[str, Any]
+    event: ContentBlockDeltaEvent, state: dict[str, Any], **kwargs: Any
 ) -> tuple[dict[str, Any], dict[str, Any]]:
     """Handles content block delta updates by appending text, tool input, or reasoning content to the state.
 
     Args:
         event: Delta event.
         state: The current state of message processing.
+        **kwargs: Additional keyword arguments to pass to the callback handler.
 
     Returns:
         Updated state with appended text or tool input.
@@ -145,28 +146,17 @@
                 state["signature"] = ""
 
             state["signature"] += delta_content["reasoningContent"]["signature"]
-<<<<<<< HEAD
-            callback_handler(
-                reasoning_signature=delta_content["reasoningContent"]["signature"],
-                delta=delta_content,
-                reasoning=True,
-                **kwargs,
-            )
-    elif "image" in delta_content:
-        # Handle the new ImageContent structure
-        image_content = delta_content["image"]
-        state["image"] = image_content
-        callback_handler(data=image_content, delta=delta_content, **kwargs)
-    return state
-=======
             callback_event["callback"] = {
                 "reasoning_signature": delta_content["reasoningContent"]["signature"],
                 "delta": delta_content,
                 "reasoning": True,
             }
-
+    elif "image" in delta_content:
+        # Handle the new ImageContent structure
+        image_content = delta_content["image"]
+        state["image"] = image_content
+        callback_event["callback"] = {"image": image_content, "delta": delta_content, **kwargs}
     return state, callback_event
->>>>>>> 34b15695
 
 
 def handle_content_block_stop(state: dict[str, Any]) -> dict[str, Any]:
